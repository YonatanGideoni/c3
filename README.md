--- conflicted
+++ resolved
@@ -48,14 +48,6 @@
 
 
 ### c<sup>3</sup>po for Calibration
-<<<<<<< HEAD
-An introduction to calibration using c<sup>3</sup>po can be seen in the jupyter notebook:
-
-&nbsp;&nbsp;&nbsp;&nbsp;&nbsp;&nbsp;&nbsp;&nbsp;[c3po/c3po/examples/Single_gate_calibration_labview_setup.ipynb](./c3po/examples/Single_gate_calibration_labview_setup.ipynb)
-
-
-There, an exemplary code can be seen for calibrating a X-gate in an experimental
-=======
 An introduction to calibration using c<sup>3</sup>po to send a list of
  parameters to an existing experimental framework (Pycqed, Labber) can be seen
   in the jupyter notebook:
@@ -68,7 +60,6 @@
 &nbsp;&nbsp;&nbsp;&nbsp;&nbsp;&nbsp;&nbsp;&nbsp;[c3po/c3po/examples/Single_gate_calibration_labview_setup.ipynb](./c3po/examples/Single_gate_calibration_labview_setup.ipynb)
 
 There, an exemplary code can be seen for calibrating a single qubit X-gate in an experimental
->>>>>>> 2417cb05
 setup using LabVIEW. It is shown how to specifying a pulse and later on how to
 theoretically use LabVIEW to communicate with the experiment.
 
@@ -77,12 +68,4 @@
 - [QuTip](http://qutip.org/)
 - [pycma](https://github.com/CMA-ES/pycma)
 
-<<<<<<< HEAD
-<a name="misc"><a/>
-## Misc
-### Specifying Hamiltonians for the calibration simulation
-- [Hamiltonian notation](http://qutip.org/docs/latest/guide/dynamics/dynamics-time.html)
-
-=======
->>>>>>> 2417cb05
 ![C3PO Logo](./C3PO_small.jpg)