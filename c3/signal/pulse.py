--- conflicted
+++ resolved
@@ -41,13 +41,8 @@
             self.shape = envelopes[shape]
         else:
             self.shape = shape
-<<<<<<< HEAD
         params_default = {
             "amp": Qty(value=1.0, min_val=-1.0, max_val=+1.5, unit="V"),
-=======
-        default_params = {
-            "amp": Qty(value=0.0, min_val=-1.0, max_val=+1.0, unit="V"),
->>>>>>> 50052a52
             "delta": Qty(value=0.0, min_val=-5.0, max_val=+5.0, unit="V"),
             "freq_offset": Qty(value=0.0, min_val=-1.0, max_val=+1.0, unit="Hz 2pi"),
             "xy_angle": Qty(value=0.0, min_val=-1.0, max_val=+1.0, unit="rad"),
