"""Optimizer object, where the optimal control is done."""

import os
import time
from typing import Callable, Union

import numpy as np
import tensorflow as tf
import json
import c3.libraries.algorithms as algorithms


class Optimizer:
    """
    General optimizer class from which specific classes are inherited.

    Parameters
    ----------
    algorithm : callable
        From the algorithm library
    plot_dynamics : boolean
        Save plots of time-resolved dynamics in dir_path
    plot_pulses : boolean
        Save plots of control signals
    store_unitaries : boolean
        Store propagators as text and pickle
    """

    def __init__(
        self,
        pmap,
        algorithm=None,
        store_unitaries=False,
    ):
        self.pmap = pmap
        self.optim_status = {}
        self.gradients = {}
        self.current_best_goal = 9876543210.123456789
        self.current_best_params = None
        self.evaluation = 0
        self.store_unitaries = store_unitaries
        self.created_by = None
        self.logname = None
        self.options = None
        self.dir_path = None
        self.logdir = None
        self.set_algorithm(algorithm)

    def set_algorithm(self, algorithm: Callable) -> None:
        if algorithm:
            self.algorithm = algorithm
        else:
            print("C3:WARNING:No algorithm passed. Using default LBFGS")
            self.algorithm = algorithms.lbfgs

    def replace_logdir(self, new_logdir):
        """
        Specify a new filepath to store the log.

        Parameters
        ----------
        new_logdir

        """
        try:
            old_logdir = self.logdir
        except AttributeError:
            old_logdir = None
            pass
        self.logdir = new_logdir
        try:
            os.remove(os.path.join(self.dir_path, "recent"))
        except FileNotFoundError:
            pass
<<<<<<< HEAD
        except AttributeError as e:
            Warning(e)
        #os.remove(self.dir_path + self.string)
        if old_logdir:
            try:
                os.rmdir(old_logdir)
            except OSError:
                pass
=======
        # os.remove(self.dir_path + self.string)
        try:
            os.rmdir(old_logdir)
        except OSError:
            pass
>>>>>>> 16733e1f

    def set_exp(self, exp) -> None:
        self.exp = exp

    def set_created_by(self, config) -> None:
        """
        Store the config file location used to created this optimizer.
        """
        self.created_by = config

    def load_best(self, init_point) -> None:
        """
        Load a previous parameter point to start the optimization from. Legacy wrapper.
        Method moved to Parametermap.

        Parameters
        ----------
        init_point : str
            File location of the initial point

        """
        self.pmap.load_values(init_point)

    def start_log(self) -> None:
        """
        Initialize the log with current time.

        """
        self.start_time = time.time()
        start_time_str = str(f"{time.asctime(time.localtime())}\n\n")
        with open(self.logdir + self.logname, "a") as logfile:
            logfile.write("Starting optimization at ")
            logfile.write(start_time_str)
            logfile.write("Optimization parameters:\n")
            logfile.write(json.dumps(self.pmap.opt_map))
            logfile.write("\n")
            logfile.write("Units:\n")
            logfile.write(json.dumps(self.pmap.get_opt_units()))
            logfile.write("\n")
            logfile.write("Algorithm options:\n")
            logfile.write(json.dumps(self.options))
            logfile.write("\n")
            logfile.flush()

    def end_log(self) -> None:
        """
        Finish the log by recording current time and total runtime.

        """
        self.end_time = time.time()
        with open(self.logdir + self.logname, "a") as logfile:
            logfile.write(f"Finished at {time.asctime(time.localtime())}\n")
            logfile.write(f"Total runtime: {self.end_time-self.start_time}\n\n")
            logfile.flush()

    def log_best_unitary(self) -> None:
        """
        Save the best unitary in the log.
        """
        with open(self.logdir + "best_point_" + self.logname, "w") as best_point:
            U_dict = self.exp.unitaries
            for gate, U in U_dict.items():
                best_point.write("\n")
                best_point.write(f"Re {gate}: \n")
                best_point.write(f"{np.round(np.real(U), 3)}\n")
                best_point.write("\n")
                best_point.write(f"Im {gate}: \n")
                best_point.write(f"{np.round(np.imag(U), 3)}\n")

    def log_parameters(self) -> None:
        """
        Log the current status. Write parameters to log. Update the current best
        parameters. Call plotting functions as set up.

        """
        if self.optim_status["goal"] < self.current_best_goal:
            self.current_best_goal = self.optim_status["goal"]
            self.current_best_params = self.optim_status["params"]
            with open(self.logdir + "best_point_" + self.logname, "w") as best_point:
                best_dict = {
                    "opt_map": self.pmap.opt_map,
                    "units": self.pmap.get_opt_units(),
                    "optim_status": self.optim_status,
                }
                best_point.write(json.dumps(best_dict))
                best_point.write("\n")
        if self.store_unitaries:
            self.exp.store_Udict(self.optim_status["goal"])
            self.exp.store_unitaries_counter += 1
        with open(self.logdir + self.logname, "a") as logfile:
            logfile.write(
                f"\nFinished evaluation {self.evaluation} at {time.asctime()}\n"
            )
            # logfile.write(json.dumps(self.optim_status, indent=2))
            logfile.write(json.dumps(self.optim_status))
            logfile.write("\n")
            logfile.flush()

    def goal_run(
        self, current_params: Union[np.ndarray, tf.Variable]
    ) -> Union[np.ndarray, tf.Variable]:
        """
        Placeholder for the goal function. To be implemented by inherited classes.
        """
        return 0

    def goal_run_with_grad(self, current_params):
        with tf.GradientTape() as t:
            t.watch(current_params)
            goal = self.goal_run(current_params)
        grad = t.gradient(goal, current_params)
        return goal, grad

    def lookup_gradient(self, x):
        """
        Return the stored gradient for a given parameter set.

        Parameters
        ----------
        x : np.array
            Parameter set.

        Returns
        -------
        np.array
            Value of the gradient.
        """
        key = str(x)
        return self.gradients.pop(key)

    def fct_to_min(
        self, input_parameters: Union[np.ndarray, tf.Variable]
    ) -> Union[np.ndarray, tf.Variable]:
        """
        Wrapper for the goal function.

        Parameters
        ----------
        x : [np.array, tf.Variable]
            Vector of parameters in the optimizer friendly way.

        Returns
        -------
        [float, tf.Variable]
            Value of the goal function. Float if input is np.array else tf.Variable
        """

        if isinstance(input_parameters, np.ndarray):
            current_params = tf.Variable(input_parameters)
            goal = self.goal_run(current_params)
            self.log_parameters()
            goal = float(goal)
            return goal
        else:
            current_params = input_parameters
            goal = self.goal_run(current_params)
            self.log_parameters()
            return goal

    def fct_to_min_autograd(self, x):
        """
         Wrapper for the goal function, including evaluation and storage of the
         gradient.

        Parameters
         ----------
         x : np.array
             Vector of parameters in the optimizer friendly way.

         Returns
         -------
         float
             Value of the goal function.
        """
        current_params = tf.Variable(x)
        goal, grad = self.goal_run_with_grad(current_params)
        if isinstance(grad, tf.Tensor):
            grad = grad.numpy()
        gradients = grad.flatten()
        self.gradients[str(current_params.numpy())] = gradients
        self.optim_status["gradient"] = gradients.tolist()
        self.log_parameters()
        if isinstance(goal, tf.Tensor):
<<<<<<< HEAD
            goal = float(goal.numpy())
        return goal

    def goal_run_with_grad(self, current_params):
        with tf.GradientTape() as t:
            t.watch(current_params)
            goal = self.goal_run(current_params)
        grad = t.gradient(goal, current_params)
        return goal, grad

    def lookup_gradient(self, x):
        """
        Return the stored gradient for a given parameter set.

        Parameters
        ----------
        x : np.array
            Parameter set.

        Returns
        -------
        np.array
            Value of the gradient.
        """
        key = str(x)
        gradient = self.gradients.pop(key)
        if np.any(np.isnan(gradient)):
            # TODO: is simply a warning sufficient?
            Warning("NaN returned in gradient")
            gradient[np.isnan(gradient)] = 1e-10 # Most probably at boundary of Quantity
        return gradient
=======
            goal = float(goal)
        return goal
>>>>>>> 16733e1f
<|MERGE_RESOLUTION|>--- conflicted
+++ resolved
@@ -3,11 +3,11 @@
 import os
 import time
 from typing import Callable, Union
-
 import numpy as np
 import tensorflow as tf
 import json
 import c3.libraries.algorithms as algorithms
+from c3.experiment import Experiment
 
 
 class Optimizer:
@@ -72,24 +72,16 @@
             os.remove(os.path.join(self.dir_path, "recent"))
         except FileNotFoundError:
             pass
-<<<<<<< HEAD
         except AttributeError as e:
             Warning(e)
-        #os.remove(self.dir_path + self.string)
+        # os.remove(self.dir_path + self.string)
         if old_logdir:
             try:
                 os.rmdir(old_logdir)
             except OSError:
                 pass
-=======
-        # os.remove(self.dir_path + self.string)
-        try:
-            os.rmdir(old_logdir)
-        except OSError:
-            pass
->>>>>>> 16733e1f
-
-    def set_exp(self, exp) -> None:
+
+    def set_exp(self, exp: Experiment) -> None:
         self.exp = exp
 
     def set_created_by(self, config) -> None:
@@ -216,7 +208,12 @@
             Value of the gradient.
         """
         key = str(x)
-        return self.gradients.pop(key)
+        gradient = self.gradients.pop(key)
+        if np.any(np.isnan(gradient)):
+            # TODO: is simply a warning sufficient?
+            Warning("NaN returned in gradient")
+            gradient[np.isnan(gradient)] = 1e-10  # Most probably at boundary of Quantity
+        return gradient
 
     def fct_to_min(
         self, input_parameters: Union[np.ndarray, tf.Variable]
@@ -271,39 +268,5 @@
         self.optim_status["gradient"] = gradients.tolist()
         self.log_parameters()
         if isinstance(goal, tf.Tensor):
-<<<<<<< HEAD
-            goal = float(goal.numpy())
-        return goal
-
-    def goal_run_with_grad(self, current_params):
-        with tf.GradientTape() as t:
-            t.watch(current_params)
-            goal = self.goal_run(current_params)
-        grad = t.gradient(goal, current_params)
-        return goal, grad
-
-    def lookup_gradient(self, x):
-        """
-        Return the stored gradient for a given parameter set.
-
-        Parameters
-        ----------
-        x : np.array
-            Parameter set.
-
-        Returns
-        -------
-        np.array
-            Value of the gradient.
-        """
-        key = str(x)
-        gradient = self.gradients.pop(key)
-        if np.any(np.isnan(gradient)):
-            # TODO: is simply a warning sufficient?
-            Warning("NaN returned in gradient")
-            gradient[np.isnan(gradient)] = 1e-10 # Most probably at boundary of Quantity
-        return gradient
-=======
             goal = float(goal)
-        return goal
->>>>>>> 16733e1f
+        return goal