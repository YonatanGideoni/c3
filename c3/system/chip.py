--- conflicted
+++ resolved
@@ -76,22 +76,8 @@
     """
 
     def __init__(
-<<<<<<< HEAD
-        self,
-        name,
-        desc,
-        hilbert_dim,
-        comment=None,
-        freq=None,
-        anhar=None,
-        t1=None,
-        t2star=None,
-        temp=None,
-        params=None,
-=======
         self, name, hilbert_dim, desc=None, comment=None, freq=None, anhar=None, t1=None,
         t2star=None, temp=None, params=None
->>>>>>> 0d0a0c92
     ):
         super().__init__(
             name=name,
@@ -394,19 +380,8 @@
     """
 
     def __init__(
-<<<<<<< HEAD
-        self,
-        name,
-        desc,
-        comment=None,
-        strength=None,
-        connected=None,
-        params=None,
-        hamiltonian_func=None,
-=======
         self, name, desc=None, comment=None, strength=None, connected=None, params=None,
         hamiltonian_func=None
->>>>>>> 0d0a0c92
     ):
         super().__init__(
             name=name,
