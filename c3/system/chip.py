--- conflicted
+++ resolved
@@ -276,17 +276,9 @@
         elif gamma:
             self.params["gamma"] = gamma
         else:
-<<<<<<< HEAD
-            raise Warning(
-                "no gamma or d provided. setting d=0, i.e. symmetric case"
-            )
+            raise Warning("no gamma or d provided. setting d=0, i.e. symmetric case")
         # Anharmonicity corresponding to the charging energy in the two-level case
         self.params['anhar'] = anhar
-=======
-            raise Warning("no gamma or d provided. setting d=0, i.e. symmetric case")
-        if hilbert_dim > 2:
-            self.params["anhar"] = anhar
->>>>>>> 16733e1f
         if t1:
             self.params["t1"] = t1
         if t2star:
