--- conflicted
+++ resolved
@@ -45,13 +45,7 @@
 
     def set_created_by(self, config):
         """
-<<<<<<< HEAD
-        Return the current experiment as a hjson compatible dict.
-
-        EXPERIMENTAL
-=======
         Store the config file location used to created this experiment.
->>>>>>> 2d01c3be
         """
 
         self.created_by = config
