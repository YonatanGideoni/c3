"""ParameterMap class"""

from typing import List, Dict, Tuple
import hjson
import json
import copy
import numpy as np
import tensorflow as tf
from c3.c3objs import Quantity
from c3.signal.gates import Instruction
from c3.signal.pulse import components as comp_lib
from typing import Union


class ParameterMap:
    """
    Collects information about control and model parameters and provides different
    representations depending on use.
    """

    def __init__(self, instructions: list = [], generator=None, model=None):
        self.instructions = {}
        self.opt_map: List[List[Tuple[str]]] = []
        self.model = model
        self.generator = generator
        for instr in instructions:
            self.instructions[instr.name] = instr

        # Collecting model components
        components = {}
        if model:
            components.update(model.couplings)
            components.update(model.subsystems)
            components.update(model.tasks)
        if generator:
            components.update(generator.devices)
        self.__components = components
        self.__initialize_parameters()

    def __initialize_parameters(self) -> None:
        par_lens = {}
        pars = {}
        par_ids_model = []
        for comp in self.__components.values():
            for par_name, par_value in comp.params.items():
                par_id = "-".join([comp.name, par_name])
                par_lens[par_id] = par_value.length
                pars[par_id] = par_value
                par_ids_model.append(par_id)

        # Initializing control parameters
        for gate in self.instructions:
            instr = self.instructions[gate]
            for chan in instr.comps.keys():
                for comp in instr.comps[chan]:
                    for par_name, par_value in instr.comps[chan][comp].params.items():
                        par_id = "-".join([gate, chan, comp, par_name])
                        par_lens[par_id] = par_value.length
                        pars[par_id] = par_value

        self.__par_lens = par_lens
        self.__pars = pars
        self.__par_ids_model = par_ids_model

    def load_values(self, init_point):
        """
        Load a previous parameter point to start the optimization from.

        Parameters
        ----------
        init_point : str
            File location of the initial point

        """
        with open(init_point) as init_file:
            best = json.load(
                init_file
            )  # no hjson: be compatible with optimizer logging

        best_opt_map = [[tuple(par) for par in pset] for pset in best["opt_map"]]
        init_p = best["optim_status"]["params"]
        self.set_parameters(init_p, best_opt_map)

    def read_config(self, filepath: str) -> None:
        """
        Load a file and parse it to create a ParameterMap object.

        Parameters
        ----------
        filepath : str
            Location of the configuration file

        """
        with open(filepath, "r") as cfg_file:
            cfg = hjson.loads(cfg_file.read())
        self.fromdict(cfg)

    def fromdict(self, cfg: dict) -> None:
        for key, gate in cfg.items():
            if "mapto" in gate.keys():
                instr = copy.deepcopy(self.instructions[gate["mapto"]])
                instr.name = key
                for drive_chan, comps in gate["drive_channels"].items():
                    for comp, props in comps.items():
                        for par, val in props["params"].items():
                            instr.comps[drive_chan][comp].params[par].set_value(val)
            else:
                instr = Instruction(
                    name=key,
                    t_start=0.0,
                    t_end=gate["gate_length"],
                    channels=list(gate["drive_channels"].keys()),
                )
                for drive_chan, comps in gate["drive_channels"].items():
                    for comp, props in comps.items():
                        ctype = props.pop("c3type")
                        instr.add_component(
                            comp_lib[ctype](name=comp, **props), chan=drive_chan
                        )
            self.instructions[key] = instr
            self.__initialize_parameters()

    def write_config(self, filepath: str) -> None:
        """
        Write dictionary to a HJSON file.
        """
        with open(filepath, "w") as cfg_file:
            hjson.dump(self.asdict(), cfg_file)

    def asdict(self) -> dict:
        """
        Return a dictionary compatible with config files.
        """
        instructions = {}
        for name, instr in self.instructions.items():
            instructions[name] = instr.asdict()
        return instructions

    def __str__(self) -> str:
        return hjson.dumps(self.asdict())

    def get_full_params(self) -> Dict[str, Quantity]:
        """
        Returns the full parameter vector, including model and control parameters.
        """
        return self.__pars

    def get_opt_units(self) -> List[str]:
        """
        Returns a list of the units of the optimized quantities.
        """
        units = []
        for equiv_ids in self.opt_map:
            key = "-".join(equiv_ids[0])
            units.append(self.__pars[key].unit)
        return units

    def get_parameter(self, par_id: Tuple[str, ...]) -> Quantity:
        """
        Return one the current parameters.

        Parameters
        ----------
        par_id: tuple
            Hierarchical identifier for parameter.

        Returns
        -------
        Quantity

        """
        key = "-".join(par_id)
        try:
            value = self.__pars[key]
        except KeyError as ke:
            raise Exception(f"C3:ERROR:Parameter {key} not defined.") from ke
        return value

    def get_parameters(self, opt_map=None) -> List[Quantity]:
        """
        Return the current parameters.

        Parameters
        ----------
        opt_map: list
            Hierarchical identifier for parameters.

        Returns
        -------
        list of Quantity

        """
        values = []
        if opt_map is None:
            opt_map = self.opt_map
        for equiv_ids in opt_map:
            key = "-".join(equiv_ids[0])
            values.append(self.__pars[key])
        return values

    def set_parameters(self, values: list, opt_map=None) -> None:
        """Set the values in the original instruction class.

        Parameters
        ----------
        values: list
            List of parameter values. Can be nested, if a parameter is matrix valued.
        opt_map: list
            Corresponding identifiers for the parameter values.

        """
        model_updated = False
        val_indx = 0
        if opt_map is None:
            opt_map = self.opt_map
        for equiv_ids in opt_map:
            for par_id in equiv_ids:
                key = "-".join(par_id)
                model_updated = True if key in self.__par_ids_model else model_updated
                try:
                    par = self.__pars[key]
                except ValueError as ve:
                    raise Exception(f"C3:ERROR:{key} not defined.") from ve
                try:
                    par.set_value(values[val_indx])
                except ValueError as ve:
                    raise Exception(
                        f"C3:ERROR:Trying to set {'-'.join(par_id)} "
                        f"to value {values[val_indx]} "
                        f"but has to be within {par.offset:.3} .."
                        f" {(par.offset + par.scale):.3}."
                    ) from ve
            val_indx += 1
        if model_updated:
            self.model.update_model()

    def get_parameters_scaled(self) -> np.ndarray:
        """
        Return the current parameters. This fuction should only be called by an
        optimizer. Are you an optimizer?

        Parameters
        ----------
        opt_map: tuple
            Hierarchical identifier for parameters.

        Returns
        -------
        list of Quantity

        """
        values = []
        for equiv_ids in self.opt_map:
            key = "-".join(equiv_ids[0])
            par = self.__pars[key]
            values.append(par.get_opt_value())
        # TODO is there a reason to not return a tensorflow array
        return np.concatenate(values, axis=0).flatten()

<<<<<<< HEAD
    def set_parameters_scaled(self, values: Union[tf.constant, tf.Variable]) -> None:
=======
    def set_parameters_scaled(self, values: tf.constant) -> None:
>>>>>>> 2bdedf31
        """
        Set the values in the original instruction class. This fuction should only be
        called by an optimizer. Are you an optimizer?

        Parameters
        ----------
        values: list
            List of parameter values. Matrix valued parameters need to be flattened.

        """
        model_updated = False
        val_indx = 0
        for equiv_ids in self.opt_map:
            key = "-".join(equiv_ids[0])
            par_len = self.__pars[key].length
            for par_id in equiv_ids:
                key = "-".join(par_id)
                model_updated = True if key in self.__par_ids_model else model_updated
                par = self.__pars[key]
                par.set_opt_value(values[val_indx : val_indx + par_len])
            val_indx += par_len
        if model_updated:
            self.model.update_model()

    def set_opt_map(self, opt_map) -> None:
        """
        Set the opt_map, i.e. which parameters will be optimized.
        """
        for equiv_ids in opt_map:
            for pid in equiv_ids:
                key = "-".join(pid)
                if key not in self.__pars:
                    par_strings = "\n".join(self.__pars.keys())
                    raise Exception(
                        f"C3:ERROR:Parameter {key} not defined in {par_strings}"
                    )
        self.opt_map = opt_map

    def str_parameters(self, opt_map: List[List[Tuple[str]]] = None) -> str:
        """
        Return a multi-line human-readable string of the optmization parameter names and
        current values.

        Parameters
        ----------
        opt_map: list
            Optionally use only the specified parameters.

        Returns
        -------
        str
            Parameters and their values
        """
        if opt_map is None:
            opt_map = self.opt_map
        ret = []
        for equiv_ids in opt_map:
            par_id = equiv_ids[0]
            key = "-".join(par_id)
            par = self.__pars[key]
            ret.append(f"{key:38}: {par}\n")
            if len(equiv_ids) > 1:
                for eid in equiv_ids[1:]:
                    ret.append("-".join(eid))
                    ret.append("\n")
                ret.append("\n")
        return "".join(ret)

    def print_parameters(self, opt_map=None) -> None:
        """
        Print current parameters to stdout.
        """
        if opt_map is None:
            opt_map = self.opt_map
        print(self.str_parameters(opt_map))<|MERGE_RESOLUTION|>--- conflicted
+++ resolved
@@ -257,11 +257,8 @@
         # TODO is there a reason to not return a tensorflow array
         return np.concatenate(values, axis=0).flatten()
 
-<<<<<<< HEAD
+
     def set_parameters_scaled(self, values: Union[tf.constant, tf.Variable]) -> None:
-=======
-    def set_parameters_scaled(self, values: tf.constant) -> None:
->>>>>>> 2bdedf31
         """
         Set the values in the original instruction class. This fuction should only be
         called by an optimizer. Are you an optimizer?
