"""
Library of envelope functions.

All functions assume the input of a time vector and return complex amplitudes.
"""

import numpy as np
import tensorflow as tf
import tensorflow_probability as tfp
from c3.c3objs import Quantity as Qty
from c3.utils.utils import deprecated
from c3.utils.tf_utils import tf_complexify

envelopes = dict()


def env_reg_deco(func):
    """
    Decorator for making registry of functions
    """
    envelopes[str(func.__name__)] = func
    return func


@env_reg_deco
def no_drive(t, params=None):
    """Do nothing."""
    return tf.zeros_like(t, dtype=tf.complex128)


@env_reg_deco
def pwc(t, params):
    """Piecewise constant pulse."""
    return tf.complex(params["inphase"].get_value(), params["quadrature"].get_value())


@env_reg_deco
def pwc_shape(t, params):
    """
    Piecewise constant pulse while defining only a given number of samples, while interpolating linearly between those.
    Parameters
    ----------
    t
    params
        t_bin_start/t_bin_end can be used to specify specific range. e.g. timepoints taken from awg.

    Returns
    -------

    """
    t_bin_start = tf.cast(params["t_bin_start"].get_value(), tf.float64)
    t_bin_end = tf.cast(params["t_bin_end"].get_value(), tf.float64)
    inphase = tf.cast(params["inphase"].get_value(), tf.float64)

    t_interp = t
    shape = tf.reshape(
        tfp.math.interp_regular_1d_grid(
            t_interp,
            t_bin_start,
            t_bin_end,
            inphase,
            fill_value_below=0,
            fill_value_above=0,
        ),
        [len(t), 1],
    )

    return tf_complexify(shape)


@env_reg_deco
def pwc_shape_plateau(t, params):
    t_bin_start = params["t_bin_start"].get_value()
    t_bin_end = params["t_bin_end"].get_value()
    inphase = params["inphase"].get_value()
    if "width" in params:
        width = params["width"].get_value()
        plateau = width - (t_bin_end - t_bin_start)
        t_mid = (t_bin_end - t_bin_start) / 2
        x = tf.identity(t)
        x = tf.where(t > t_mid + plateau, t - plateau, x)
        x = tf.where(t < t_mid, t, x)
        x = tf.where(tf.logical_and(t < t_mid + plateau, t > t_mid), t_mid, x)
        t_interp = x
    else:
        t_interp = t
    shape = tf.reshape(
        tfp.math.interp_regular_1d_grid(
            t_interp,
            t_bin_start,
            t_bin_end,
            inphase,
            fill_value_below=0,
            fill_value_above=0,
        ),
        [len(t), 1],
    )

    if "width" in params:
        shape = tf.where(x == t_mid, 1.0, shape)
    return tf_complexify(shape)


@env_reg_deco
def pwc_symmetric(t, params):
    """symmetic PWC pulse
    This works only for inphase component"""
    t_bin_start = tf.cast(params["t_bin_start"].get_value(), tf.float64)
    t_bin_end = tf.cast(params["t_bin_end"].get_value(), tf.float64)
    t_final = tf.cast(params["t_final"].get_value(), tf.float64)
    inphase = tf.cast(params["inphase"].get_value(), tf.float64)

    t_interp = tf.where(tf.greater(t, t_final / 2), -t + t_final, t)
    shape = tf.reshape(
        tfp.math.interp_regular_1d_grid(
            t_interp,
            t_bin_start,
            t_bin_end,
            inphase,
            fill_value_below=0,
            fill_value_above=0,
        ),
        [len(t)],
    )
    return tf_complexify(shape)


@env_reg_deco
def delta_pulse(t, params):
    """Pulse shape which gives an output only at a given time bin"""
    t_sig = tf.cast(params["t_sig"].get_value(), tf.float64)
    shape = tf.zeros_like(t)
    for t_s in t_sig:
        shape = tf.where(
            tf.reduce_min((t - t_s - 1e-9) ** 2) == (t - t_s - 1e-9) ** 2,
            np.ones_like(t),
            shape,
        )
    return tf_complexify(shape)


@env_reg_deco
def fourier_sin(t, params):
    """Fourier basis of the pulse constant pulse (sin).

    Parameters
    ----------
    params : dict
        amps : list
            Weights of the fourier components
        freqs : list
            Frequencies of the fourier components

    """
    amps = tf.reshape(
        tf.cast(params["amps"].get_value(), dtype=tf.float64),
        [params["amps"].get_value().shape[0], 1],
    )
    freqs = tf.reshape(
        tf.cast(params["freqs"].get_value(), dtype=tf.float64),
        [params["freqs"].get_value().shape[0], 1],
    )
    phases = tf.reshape(
        tf.cast(params["phases"].get_value(), dtype=tf.float64),
        [params["phases"].get_value().shape[0], 1],
    )
    t = tf.reshape(tf.cast(t, tf.float64), [1, t.shape[0]])
    return tf_complexify(tf.reduce_sum(amps * tf.sin(freqs * t + phases), 0))


@env_reg_deco
def fourier_cos(t, params):
    """Fourier basis of the pulse constant pulse (cos).

    Parameters
    ----------
    params : dict
        amps : list
            Weights of the fourier components
        freqs : list
            Frequencies of the fourier components

    """
    amps = tf.reshape(
        tf.cast(params["amps"].get_value(), tf.float64), [params["amps"].shape[0], 1]
    )
    freqs = tf.reshape(
        tf.cast(params["freqs"].get_value(), tf.float64), [params["freqs"].shape[0], 1]
    )
    t = tf.reshape(tf.cast(t, tf.float64), [1, t.shape[0]])
    return tf_complexify(tf.reduce_sum(amps * tf.cos(freqs * t), 0))


@env_reg_deco
def rect(t, params=None):
    """Rectangular pulse. Returns 1 at every time step."""
    return tf_complexify(tf.ones_like(t, tf.float64))


@env_reg_deco
def trapezoid(t, params):
    """Trapezoidal pulse. Width of linear slope.

    Parameters
    ----------
    params : dict
        t_final : float
            Total length of pulse.
        risefall : float
            Length of the slope
    """
    risefall = tf.cast(params["risefall"].get_value(), tf.float64)
    t_final = tf.cast(params["t_final"].get_value(), tf.float64)

    envelope = tf.ones_like(t, tf.float64)
    envelope = tf.where(
        tf.less_equal(t, risefall * 2.5), t / (risefall * 2.5), envelope
    )
    envelope = tf.where(
        tf.greater_equal(t, t_final - risefall * 2.5),
        (t_final - t) / (risefall * 2.5),
        envelope,
    )
    return tf_complexify(envelope)


@env_reg_deco
def flattop_risefall(t, params):
    """Flattop gaussian with width of length risefall, modelled by error functions.

    Parameters
    ----------
    params : dict
        t_final : float
            Total length of pulse.
        risefall : float
            Length of the ramps. Position of ramps is so that the pulse starts
            with the start of the ramp-up and ends at the end of the ramp-down

    """
    risefall = tf.cast(params["risefall"].get_value(), tf.float64)
    t_final = tf.cast(params["t_final"].get_value(), tf.float64)
    t_up = risefall
    t_down = t_final - risefall
    return (
            (1 + tf.math.erf((t - t_up) / risefall))
            / 2
            * (1 + tf.math.erf((-t + t_down) / risefall))
            / 2
    )


@env_reg_deco
def flattop(t, params):
    """Flattop gaussian with width of length risefall, modelled by error functions.

    Parameters
    ----------
    params : dict
        t_up : float
            Center of the ramp up.
        t_down : float
            Center of the ramp down.
        risefall : float
            Length of the ramps.

    """
    t_up = tf.cast(params["t_up"].get_value(), tf.float64)
    t_down = tf.cast(params["t_down"].get_value(), tf.float64)
    risefall = tf.cast(params["risefall"].get_value(), tf.float64)

    shape = (
            (1 + tf.math.erf((t - t_up) / risefall))
            / 2
            * (1 + tf.math.erf((-t + t_down) / risefall))
            / 2
    )
    return tf_complexify(shape)


@env_reg_deco
def flattop_cut(t, params):
    """Flattop gaussian with width of length risefall, modelled by error functions.

    Parameters
    ----------
    params : dict
        t_up : float
            Center of the ramp up.
        t_down : float
            Center of the ramp down.
        risefall : float
            Length of the ramps.

    """
    t_up = tf.cast(params["t_up"].get_value(), dtype=tf.float64)
    t_down = tf.cast(params["t_down"].get_value(), dtype=tf.float64)
    risefall = tf.cast(params["risefall"].get_value(), dtype=tf.float64)
    shape = tf.math.erf((t - t_up) / risefall) * tf.math.erf((-t + t_down) / risefall)
    shape = tf.clip_by_value(shape, 0, 1)
    shape /= tf.reduce_max(shape)
    return tf_complexify(shape)


@env_reg_deco
def flattop_cut_center(t, params):
    """Flattop gaussian with width of length risefall, modelled by error functions.

    Parameters
    ----------
    params : dict
        t_up : float
            Center of the ramp up.
        t_down : float
            Center of the ramp down.
        risefall : float
            Length of the ramps.

    """
    t_final = tf.cast(params["t_final"].get_value(), tf.float64)
    width = tf.cast(params["width"].get_value(), tf.float64)
    risefall = tf.cast(params["risefall"].get_value(), tf.float64)
    t_up = t_final / 2 - width / 2
    t_down = t_final / 2 + width / 2
    shape = tf.math.erf((t - t_up) / risefall) * tf.math.erf((-t + t_down) / risefall)
    shape = tf.clip_by_value(shape, 0, 2)
    return tf_complexify(shape)


@env_reg_deco
def slepian_fourier(t, params):
    """
    ----
    """
    t_final = tf.cast(params["t_final"].get_value(), tf.float64)
    width = tf.cast(params["width"].get_value(), tf.float64)
    fourier_coeffs = tf.cast(params["fourier_coeffs"].get_value(), tf.float64)
    offset = tf.cast(params["offset"].get_value(), tf.float64)
    amp = tf.cast(params["amp"].get_value(), tf.float64)
    if "risefall" in params:
        plateau = width - params["risefall"].get_value() * 2
        x = tf.identity(t)
        x = tf.where(t > (t_final + plateau) / 2, t - plateau / 2, x)
        x = tf.where(t < (t_final - plateau) / 2, t + plateau / 2, x)
        x = tf.where(np.abs(t - t_final / 2) < plateau / 2, t_final / 2, x)
        length = params["risefall"].get_value() * 2
    else:
        x = tf.identity(t)
        length = tf.identity(width)
    shape = tf.zeros_like(t)
    for n, coeff in enumerate(fourier_coeffs):
        shape += coeff * (
                1 - tf.cos(2 * np.pi * (n + 1) * (x - (t_final - length) / 2) / length)
        )
    if "sin_coeffs" in params:
        for n, coeff in enumerate(params["sin_coeffs"].get_value()):
            shape += coeff * (
                tf.sin((np.pi * (2 * n + 1)) * (x - (t_final - length) / 2) / length)
            )
    shape = tf.where(tf.abs(t_final / 2 - t) > width / 2, tf.zeros_like(t), shape)
    shape /= tf.reduce_max(shape)
    shape = shape * (1 - offset / amp) + offset / amp
    return tf_complexify(shape)


@env_reg_deco
def flattop_risefall_1ns(t, params):
    """Flattop gaussian with fixed width of 1ns."""
    params["risefall"] = Qty(1e-9, unit="s")
    return tf_complexify(flattop_risefall(t, params))


@env_reg_deco
def gaussian_sigma(t, params):
    """
    Normalized gaussian. Total area is 1, maximum is determined accordingly.

    Parameters
    ----------
    params : dict
        t_final : float
            Total length of the Gaussian.
        sigma: float
            Width of the Gaussian.

    """
    t_final = tf.cast(params["t_final"].get_value(), tf.float64)
    sigma = tf.cast(params["sigma"].get_value(), tf.float64)
    gauss = tf.exp(-((t - t_final / 2) ** 2) / (2 * sigma ** 2))

    offset = tf.exp(-(t_final ** 2) / (8 * sigma ** 2))
    norm = (
            tf.sqrt(2 * np.pi * sigma ** 2) * tf.math.erf(t_final / (np.sqrt(8) * sigma))
            - t_final * offset
    )
    # return (gauss - offset) / norm
    shape = (gauss - offset) / norm
    return tf_complexify(shape)


@deprecated("Using standard width. Better use gaussian_sigma().")
@env_reg_deco
def gaussian(t, params):
    """
    Normalized gaussian with fixed time/sigma ratio.

    Parameters
    ----------
    params : dict
        t_final : float
            Total length of the Gaussian.
    """
    params["sigma"] = Qty(
        value=params["t_final"].get_value() / 6,
        min_val=params["t_final"].get_value() / 8,
        max_val=params["t_final"].get_value() / 4,
        unit=params["t_final"].unit,
    )
    return gaussian_sigma(t, params)


@env_reg_deco
def cosine(t, params):
    """
    Cosine-shaped envelope. Maximum value is 1, area is given by length.

    Parameters
    ----------
    params : dict
        t_final : float
            Total length of the Gaussian.
        sigma: float
            Width of the Gaussian.

    """
    # TODO Add zeroes for t>t_final
    t_final = tf.cast(params["t_final"].get_value(), tf.float64)
    cos = 0.5 * (1 - tf.cos(2 * np.pi * t / t_final))
    return tf_complexify(cos)


@env_reg_deco
def cosine_flattop(t, params):
    """
    Cosine-shaped envelope. Maximum value is 1, area is given by length.

    Parameters
    ----------
    params : dict
        t_final : float
            Total length of the Gaussian.
        sigma: float
            Width of the Gaussian.

    """
    t_rise = tf.cast(params["t_rise"].get_value(), tf.float64)
    dt = tf.reshape(t[1] - t[0], ())
    n_rise = tf.cast(t_rise / dt, tf.int32)
    n_flat = len(t) - 2 * n_rise
    cos_flt = tf.concat(
        [
            0.5 * (1 - tf.cos(np.pi * t[:n_rise] / t_rise)),
            tf.ones((n_flat, 1), dtype=tf.float64),
            0.5 * (1 + tf.cos(np.pi * t[:n_rise] / t_rise)),
        ],
        axis=0,
    )
    return tf_complexify(cos_flt)


@env_reg_deco
def gaussian_nonorm(t, params):
    """
    Non-normalized gaussian. Maximum value is 1, area is given by length.

    Parameters
    ----------
    params : dict
        t_final : float
            Total length of the Gaussian.
        sigma: float
            Width of the Gaussian.

    """
    # TODO Add zeroes for t>t_final
    t_final = tf.cast(params["t_final"].get_value(), tf.float64)
    sigma = params["sigma"].get_value()
    gauss = tf.exp(-((t - t_final / 2) ** 2) / (2 * sigma ** 2))
    return tf_complexify(gauss)


@env_reg_deco
def gaussian_der_nonorm(t, params):
    """Derivative of the normalized gaussian (ifself not normalized)."""
    t_final = tf.cast(params["t_final"].get_value(), tf.float64)
    sigma = tf.cast(params["sigma"].get_value(), tf.float64)
    gauss_der = (
            tf.exp(-((t - t_final / 2) ** 2) / (2 * sigma ** 2))
            * (t - t_final / 2)
            / sigma ** 2
    )
    return gauss_der


@env_reg_deco
def gaussian_der(t, params):
    """Derivative of the normalized gaussian (ifself not normalized)."""
    t_final = tf.cast(params["t_final"].get_value(), tf.float64)
    sigma = tf.cast(params["sigma"].get_value(), tf.float64)
    gauss_der = (
            tf.exp(-((t - t_final / 2) ** 2) / (2 * sigma ** 2))
            * (t - t_final / 2)
            / sigma ** 2
    )
    norm = tf.sqrt(2 * np.pi * sigma ** 2) * tf.math.erf(
        t_final / (tf.cast(tf.sqrt(8.0), tf.float64) * sigma)
    ) - t_final * tf.exp(-(t_final ** 2) / (8 * sigma ** 2))
    return tf_complexify(gauss_der / norm)


@env_reg_deco
def drag_sigma(t, params):
    """Second order gaussian."""
    t_final = tf.cast(params["t_final"].get_value(), tf.float64)
    sigma = tf.cast(params["sigma"].get_value(), tf.float64)
    drag = tf.exp(-((t - t_final / 2) ** 2) / (2 * sigma ** 2))
    norm = tf.sqrt(2 * np.pi * sigma ** 2) * tf.math.erf(
        t_final / (np.sqrt(8) * sigma)
    ) - t_final * tf.exp(-(t_final ** 2) / (8 * sigma ** 2))
    offset = tf.exp(-(t_final ** 2) / (8 * sigma ** 2))
    return tf_complexify((drag - offset) ** 2 / norm)


@deprecated("Using standard width. Better use drag_sigma.")
@env_reg_deco
def drag(t, params):
    """Second order gaussian with fixed time/sigma ratio."""
    params["sigma"] = Qty(
        value=params["t_final"].get_value() / 4,
        min_val=params["t_final"].get_value() / 8,
        max_val=params["t_final"].get_value() / 2,
        unit=params["t_final"].unit,
    )
    return drag_sigma(t, params)


@env_reg_deco
def drag_der(t, params):
    """Derivative of second order gaussian."""
    t_final = tf.cast(params["t_final"].get_value(), tf.float64)
    sigma = tf.cast(params["sigma"].get_value(), tf.float64)
    norm = tf.sqrt(2 * np.pi * sigma ** 2) * tf.math.erf(
        t_final / (np.sqrt(8) * sigma)
    ) - t_final * tf.exp(-(t_final ** 2) / (8 * sigma ** 2))
    offset = tf.exp(-(t_final ** 2) / (8 * sigma ** 2))
    der = (
            -2
            * (tf.exp(-((t - t_final / 2) ** 2) / (2 * sigma ** 2)) - offset)
            * (np.exp(-((t - t_final / 2) ** 2) / (2 * sigma ** 2)))
            * (t - t_final / 2)
            / sigma ** 2
            / norm
    )
    return tf_complexify(der)


@env_reg_deco
def flattop_variant(t, params):
    """
    Flattop variant.
    """
    t_up = params["t_up"]
    t_down = params["t_down"]
    ramp = params["ramp"]
    value = np.ones(len(t))
    if ramp > (t_down - t_up) / 2:
        ramp = (t_down - t_up) / 2
    sigma = np.sqrt(2) * ramp * 0.2
    for i, e in enumerate(t):
        if t_up <= e <= t_up + ramp:
            value[i] = np.exp(-((e - t_up - ramp) ** 2) / (2 * sigma ** 2))
        elif t_up + ramp < e < t_down - ramp:
            value[i] = 1
        elif t_down >= e >= t_down - ramp:
            value[i] = np.exp(-((e - t_down + ramp) ** 2) / (2 * sigma ** 2))
        else:
            value[i] = 0
    return tf_complexify(value)


@env_reg_deco
<<<<<<< HEAD
def blackman_window(t, params, DEFAULT_ALPHA=0.16):
    """
    Blackman window shaped envelope. The default alpha results in the usual approximation of
    the exact Blackman window.

    Parameters
    ----------
    t
    params : dict
        t_final : float
            Total length of the signal.
        alpha: float
            alpha to use to determine the coefficients' values.
    DEFAULT_ALPHA: float
        Default value of alpha to use.

    Returns
    -------
    Signal
    """
    # TODO Add zeroes for t>t_final
    t_final = tf.cast(params["t_final"].get_value(), tf.float64)
    alpha = params.get('alpha', DEFAULT_ALPHA)
    a0 = (1 - alpha) / 2
    a1 = 1 / 2
    a2 = alpha / 2

    blackman_window = a0 - a1 * tf.cos(2 * np.pi * t / t_final) + a2 * np.cos(4 * np.pi * t / t_final)
    return tf_complexify(blackman_window)
=======
def hann(t, params):
    """
    Hann function-shaped envelope. Maximum value is 1, area is given by length.

    Parameters
    ----------
    params : dict
        t_final : float
            Total length of the Gaussian.
        sigma: float
            Width of the Gaussian.

    """
    t_final = tf.cast(params["t_final"].get_value(), tf.float64)
    hann_window = 0.5 * (1 - tf.cos(2 * np.pi * t / t_final))
    return tf_complexify(hann_window)


@env_reg_deco
def hamming(t, params):
    """
    Hamming function-shaped envelope. Maximum value is 1, area is given by length.

    Parameters
    ----------
    params : dict
        t_final : float
            Total length of the Gaussian.
        sigma: float
            Width of the Gaussian.

    """
    t_final = tf.cast(params["t_final"].get_value(), tf.float64)
    hamming_window = 25 / 46 - (1 - 25 / 46) * tf.cos(2 * np.pi * t / t_final)
    return tf_complexify(hamming_window)
>>>>>>> 9fd1fbd4
<|MERGE_RESOLUTION|>--- conflicted
+++ resolved
@@ -393,7 +393,6 @@
             tf.sqrt(2 * np.pi * sigma ** 2) * tf.math.erf(t_final / (np.sqrt(8) * sigma))
             - t_final * offset
     )
-    # return (gauss - offset) / norm
     shape = (gauss - offset) / norm
     return tf_complexify(shape)
 
@@ -589,7 +588,6 @@
 
 
 @env_reg_deco
-<<<<<<< HEAD
 def blackman_window(t, params, DEFAULT_ALPHA=0.16):
     """
     Blackman window shaped envelope. The default alpha results in the usual approximation of
@@ -619,7 +617,9 @@
 
     blackman_window = a0 - a1 * tf.cos(2 * np.pi * t / t_final) + a2 * np.cos(4 * np.pi * t / t_final)
     return tf_complexify(blackman_window)
-=======
+
+
+@env_reg_deco
 def hann(t, params):
     """
     Hann function-shaped envelope. Maximum value is 1, area is given by length.
@@ -654,5 +654,4 @@
     """
     t_final = tf.cast(params["t_final"].get_value(), tf.float64)
     hamming_window = 25 / 46 - (1 - 25 / 46) * tf.cos(2 * np.pi * t / t_final)
-    return tf_complexify(hamming_window)
->>>>>>> 9fd1fbd4
+    return tf_complexify(hamming_window)