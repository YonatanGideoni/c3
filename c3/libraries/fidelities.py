--- conflicted
+++ resolved
@@ -3,6 +3,7 @@
 
 import numpy as np
 import tensorflow as tf
+from typing import List
 
 # import matplotlib.pyplot as plt
 from scipy.optimize import curve_fit
@@ -29,7 +30,6 @@
     cliffords_string,
     projector,
 )
-from typing import List
 
 fidelities = dict()
 
@@ -243,11 +243,6 @@
 
 
 @fid_reg_deco
-<<<<<<< HEAD
-def average_infid(
-    U_dict: dict, gate: str, index: List[int], dims: List[int], proj=True
-):
-=======
 def average_infid_CZ(U_dict: dict, index, dims, eval, proj=True):
     """
     Average fidelity uses the Pauli basis to compare. Thus, perfect gates are
@@ -302,8 +297,9 @@
 
 
 @fid_reg_deco
-def average_infid(U_dict: dict, gate: str, index, dims, proj=True):
->>>>>>> f6de4fda
+def average_infid(
+    U_dict: dict, gate: str, index: List[int], dims: List[int], proj=True
+):
     """
     Average fidelity uses the Pauli basis to compare. Thus, perfect gates are
     always 2x2 (per qubit) and the actual unitary needs to be projected down.
