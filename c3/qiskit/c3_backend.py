import uuid
import time
import numpy as np
import logging

from qiskit import qobj
from qiskit import QuantumCircuit
from qiskit.exceptions import QiskitError
from qiskit.providers import BackendV1 as Backend
from qiskit.providers import Options
from qiskit.providers.models import QasmBackendConfiguration
from qiskit.result import Result
from qiskit.compiler import assemble
from qiskit.qobj.qasm_qobj import QasmQobjExperiment

from c3.experiment import Experiment

from .c3_exceptions import C3QiskitError
from .c3_job import C3Job
from .c3_backend_utils import get_init_ground_state, get_sequence

from typing import Any, Dict, List
from abc import ABC, abstractclassmethod, abstractmethod

logger = logging.getLogger(__name__)


class C3QasmSimulator(Backend, ABC):
    """An Abtract Base Class for C3 Qasm Simulators for Qiskit.
    This class CAN NOT be instantiated directly.
    Classes derived from this must compulsorily implement ::

        def __init__(self, configuration=None, provider=None, **fields):

        def _default_options(cls) -> None:

        def run_experiment(self, experiment: QasmQobjExperiment) -> Dict[str, Any]:

    Parameters
    ----------
    Backend : qiskit.providers.BackendV1
        The C3QasmSimulator is derived from BackendV1
    ABC : abc.ABC
        Helper class for defining Abstract classes using ABCMeta
    """

    @abstractclassmethod
    def _default_options(cls) -> None:
        raise NotImplementedError("This must be implemented in the derived class")

    def set_device_config(self, config_file: str) -> None:
        """Set the path to the config for the device

        Parameters
        ----------
        config_file : str
            path to hjson file storing the configuration
            for all device parameters for simulation
        """
        self._device_config = config_file

    def get_labels(self) -> List[str]:
        """Return state labels for the system

        Returns
        -------
        List[str]
            A list of state labels in hex format ::

                labels = ['0x1', ...]

        """
        labels = [
            hex(i)
            for i in range(
                0,
                pow(
                    self._number_of_levels,
                    self._number_of_qubits,
                ),
            )
        ]
        return labels

    def run(self, qobj: qobj.Qobj, **backend_options) -> C3Job:
        """Parse and run a Qobj

        Parameters
        ----------
        qobj : Qobj
            The Qobj payload for the experiment
        backend_options : dict
            backend options

        Returns
        -------
        C3Job
            An instance of the C3Job (derived from JobV1) with the result

        Raises
        ------
        QiskitError
            Support for Pulse Jobs is not implemented

        Notes
        -----
        backend_options: Is a dict of options for the backend. It may contain
                * "initial_statevector": vector_like

        The "initial_statevector" option specifies a custom initial statevector
        for the simulator to be used instead of the all zero state. This size of
        this vector must be correct for the number of qubits in all experiments
        in the qobj.

        Example::

            backend_options = {
                "initial_statevector": np.array([1, 0, 0, 1j]) / np.sqrt(2),
            }
        """

        if isinstance(qobj, (QuantumCircuit, list)):
            qobj = assemble(qobj, self, **backend_options)
            qobj_options = qobj.config
        elif isinstance(qobj, qobj.PulseQobj):
            raise QiskitError("Pulse jobs are not accepted")
        else:
            qobj_options = qobj.config
        self._set_options(qobj_config=qobj_options, backend_options=backend_options)
        job_id = str(uuid.uuid4())
        job = C3Job(self, job_id, self._run_job(job_id, qobj))
        return job

    def _run_job(self, job_id, qobj):
        """Run experiments in qobj

        Parameters
        ----------
        job_id : str
            unique id for the job
        qobj : Qobj
            job description

        Returns
        -------
        Result
            Result object
        """
        self._validate(qobj)
        result_list = []
        self._shots = qobj.config.shots
        self._memory = getattr(qobj.config, "memory", False)
        self._qobj_config = qobj.config
        start = time.time()
        for experiment in qobj.experiments:
            result_list.append(self.run_experiment(experiment))
        end = time.time()
        result = {
            "backend_name": self.name(),
            "backend_version": self._configuration.backend_version,
            "qobj_id": qobj.qobj_id,
            "job_id": job_id,
            "results": result_list,
            "status": "COMPLETED",
            "success": True,
            "time_taken": (end - start),
            "header": qobj.header.to_dict(),
        }

        return Result.from_dict(result)

    @abstractmethod
    def run_experiment(self, experiment: QasmQobjExperiment) -> Dict[str, Any]:
        raise NotImplementedError("This must be implemented in the derived class")

    def _validate(self, qobj):
        """Semantic validations of the qobj which cannot be done via schemas."""
        n_qubits = qobj.config.n_qubits
        max_qubits = self.configuration().n_qubits
        if n_qubits > max_qubits:
            raise C3QiskitError(
                "Number of qubits {} ".format(n_qubits)
                + "is greater than maximum ({}) ".format(max_qubits)
                + 'for "{}".'.format(self.name())
            )
        for experiment in qobj.experiments:
            name = experiment.header.name
            if experiment.config.memory_slots == 0:
                logger.warning(
                    'No classical registers in circuit "%s", ' "counts will be empty.",
                    name,
                )
            elif "measure" not in [op.name for op in experiment.instructions]:
                logger.warning(
                    'No measurements in circuit "%s", '
                    "classical register will remain all zeros.",
                    name,
                )

    def _validate_initial_statevector(self):
        """Raise an error when experiment tries to set initial statevector

        Raises
        ------
        C3QiskitError
            Error for statevector initialisation not implemented
        """
        if self._initial_statevector is not None:
            raise C3QiskitError(
                "Setting initial statevector is not implemented in this simulator"
            )
        else:
            pass

    def _initialize_statevector(self):
        """Raise an error when experiment tries to set initial statevector

        Raises
        ------
        C3QiskitError
            Error for statevector initialisation not implemented
        """
        if self._initial_statevector is not None:
            raise C3QiskitError(
                "Setting initial statevector is not implemented in this simulator"
            )
        else:
            pass

    def _set_options(self, qobj_config=None, backend_options=None):
        """Qiskit stock method to Set the backend options for all experiments in a qobj"""
        # Reset default options
        self._initial_statevector = self.options.get("initial_statevector")
        if "backend_options" in backend_options and backend_options["backend_options"]:
            backend_options = backend_options["backend_options"]

        # Check for custom initial statevector in backend_options first,
        # then config second
        if "initial_statevector" in backend_options:
            self._initial_statevector = np.array(
                backend_options["initial_statevector"], dtype=complex
            )
        elif hasattr(qobj_config, "initial_statevector"):
            self._initial_statevector = np.array(
                qobj_config.initial_statevector, dtype=complex
            )
        if self._initial_statevector is not None:
            # Check the initial statevector is normalized
            norm = np.linalg.norm(self._initial_statevector)
            if round(norm, 12) != 1:
                raise C3QiskitError(
                    "initial statevector is not normalized: "
                    + "norm {} != 1".format(norm)
                )


class C3QasmPerfectSimulator(C3QasmSimulator):
    """A C3-based perfect gates simulator for Qiskit

    Parameters
    ----------
    C3QasmSimulator : c3.qiskit.c3_backend.C3QasmSimulator
        Inherits the C3QasmSimulator and implements a perfect gate simulator
    """

    # TODO List correct set of basis gates

    MAX_QUBITS_MEMORY = 20
    _configuration = {
        "backend_name": "c3_qasm_perfect_simulator",
        "backend_version": "0.1",
        "n_qubits": MAX_QUBITS_MEMORY,
        "url": "https://github.com/q-optimize/c3",
        "simulator": True,
        "local": True,
        "conditional": False,
        "open_pulse": False,
        "memory": False,
        "max_shots": 65536,
        "coupling_map": None,
        "description": "A c3 simulator for qasm experiments with perfect gates",
        "basis_gates": ["cx", "cz", "iSwap", "id", "x", "y", "z"],
        "gates": [],
    }

    DEFAULT_OPTIONS = {"initial_statevector": None, "shots": 1024, "memory": False}

    def __init__(self, configuration=None, provider=None, **fields):
        super().__init__(
            configuration=(
                configuration or QasmBackendConfiguration.from_dict(self._configuration)
            ),
            provider=provider,
            **fields
        )
        # Define attributes in __init__.
        self._local_random = np.random.RandomState()
        self._classical_memory = 0
        self._classical_register = 0
        self._statevector = 0
        self._number_of_cmembits = 0
        self._number_of_qubits = 0
        self._shots = 0
        self._memory = False
        self._initial_statevector = self.options.get("initial_statevector")
        self._qobj_config = None
        # TEMP
        self._sample_measure = False

    @classmethod
    def _default_options(cls) -> Options:
        return Options(shots=1024, memory=False, initial_statevector=None)

    def run_experiment(self, experiment: QasmQobjExperiment) -> Dict[str, Any]:
        """Run an experiment (circuit) and return a single experiment result

        Parameters
        ----------
        experiment : QasmQobjExperiment
            experiment from qobj experiments list

        Returns
        -------
        Dict[str, Any]
            A result dictionary which looks something like::

            {
            "name": name of this experiment (obtained from qobj.experiment header)
            "seed": random seed used for simulation
            "shots": number of shots used in the simulation
            "data":
                {
                "counts": {'0x9: 5, ...},
                "memory": ['0x9', '0xF', '0x1D', ..., '0x9']
                },
            "status": status string for the simulation
            "success": boolean
            "time_taken": simulation time of this single experiment
            }

        Raises
        ------
        C3QiskitError
            If an error occured
        """
        start = time.time()

        # setup C3 Experiment
        exp = Experiment()
        exp.quick_setup(self._device_config)
        pmap = exp.pmap

        # initialise parameters
        self._number_of_qubits = len(pmap.model.subsystems)
        if self._number_of_qubits != experiment.config.n_qubits:
            raise C3QiskitError("Number of qubits in Circuit & Device dont match")

        shots = self._shots

        # TODO (Check) Assume all qubits have same Hilbert dims
        self._number_of_levels = pmap.model.dims[0]

        # Validate the dimension of initial statevector if set
        self._validate_initial_statevector()

        # TODO set simulator seed, check qiskit python qasm simulator
        # qiskit-terra/qiskit/providers/basicaer/qasm_simulator.py
        seed_simulator = 2441129

        # convert qasm instruction set to c3 sequence
        sequence = get_sequence(experiment.instructions, self._number_of_qubits)

        # unique operations
        gate_keys = list(set(sequence))

<<<<<<< HEAD
            psi_init = get_init_ground_state(
                self._number_of_qubits, self._number_of_levels
            )
            psi_t = psi_init.numpy()
            pop_t = exp.populations(psi_t, False)

            for gate in sequence:
                psi_t = np.matmul(perfect_gates[gate], psi_t)
                pops = exp.populations(psi_t, False)
                pop_t = np.append(pop_t, pops, axis=1)

        elif self._simulation_type == "physics":
            exp.compute_propagators()
            dUs = exp.partial_propagators
            # TODO Implement extracting n_qubits and n_levels from device
            # create initial state for qubits and levels
            psi_init = get_init_ground_state(
                self._number_of_qubits, self._number_of_levels
            )
            psi_t = psi_init.numpy()
            pop_t = exp.populations(psi_t, model.lindbladian)

            # simulate sequence
            for gate in sequence:
                for du in dUs[gate]:
                    psi_t = np.matmul(du.numpy(), psi_t)
                    pops = exp.populations(psi_t, model.lindbladian)
                    pop_t = np.append(pop_t, pops, axis=1)
        else:
            raise C3QiskitError("simulation_type can only be perfect or physics")
=======
        perfect_gates = exp.get_perfect_gates(gate_keys)

        # initialise state
        psi_init = get_init_ground_state(self._number_of_qubits, self._number_of_levels)
        psi_t = psi_init.numpy()
        pop_t = exp.populations(psi_t, False)

        # compute final state
        for gate in sequence:
            psi_t = np.matmul(perfect_gates[gate], psi_t)
            pops = exp.populations(psi_t, False)
            pop_t = np.append(pop_t, pops, axis=1)
>>>>>>> cfd2e020

        # generate shots style readout with no SPAM
        # TODO a more sophisticated readout/measurement routine
        shots_data = (np.round(pop_t.T[-1] * shots)).astype("int32")

        # generate state labels
        output_labels = self.get_labels()

        # create results dict
        counts = dict(zip(output_labels, shots_data))

        # keep only non-zero states
        counts = dict(filter(lambda elem: elem[1] != 0, counts.items()))

        end = time.time()

        exp_result = {
            "name": experiment.header.name,
            "header": experiment.header.to_dict(),
            "shots": self._shots,
            "seed": seed_simulator,
            "status": "DONE",
            "success": True,
            "data": {"counts": counts},
            "time_taken": (end - start),
        }

        return exp_result


class C3QasmPhysicsSimulator(C3QasmSimulator):
    # TODO Boilerplate code. This simulator is not yet implemented.
    """A C3-based perfect gates simulator for Qiskit

    Parameters
    ----------
    C3QasmSimulator : c3.qiskit.c3_backend.C3QasmSimulator
        Inherits the C3QasmSimulator and implements a physics based simulator
    """

    MAX_QUBITS_MEMORY = 10
    _configuration = {
        "backend_name": "c3_qasm_physics_simulator",
        "backend_version": "0.1",
        "n_qubits": MAX_QUBITS_MEMORY,
        "url": "https://github.com/q-optimize/c3",
        "simulator": True,
        "local": True,
        "conditional": False,
        "open_pulse": False,
        "memory": False,
        "max_shots": 65536,
        "coupling_map": None,
        "description": "A physics based c3 simulator for qasm experiments",
        "basis_gates": [],  # TODO add basis gates
        "gates": [],
    }

    DEFAULT_OPTIONS = {"initial_statevector": None, "shots": 1024, "memory": False}

    def __init__(self, configuration=None, provider=None, **fields):
        super().__init__(
            configuration=(
                configuration or QasmBackendConfiguration.from_dict(self._configuration)
            ),
            provider=provider,
            **fields
        )
        # Define attributes in __init__.
        self._local_random = np.random.RandomState()
        self._classical_memory = 0
        self._classical_register = 0
        self._statevector = 0
        self._number_of_cmembits = 0
        self._number_of_qubits = 0
        self._shots = 0
        self._memory = False
        self._initial_statevector = self.options.get("initial_statevector")
        self._qobj_config = None
        # TEMP
        self._sample_measure = False

    @classmethod
    def _default_options(cls) -> Options:
        return Options(shots=1024, memory=False, initial_statevector=None)

    def run_experiment(self, experiment: QasmQobjExperiment) -> Dict[str, Any]:
        """Run an experiment (circuit) and return a single experiment result

        Parameters
        ----------
        experiment : QasmQobjExperiment
            experiment from qobj experiments list

        Returns
        -------
        Dict[str, Any]
            A result dictionary which looks something like::

            {
            "name": name of this experiment (obtained from qobj.experiment header)
            "seed": random seed used for simulation
            "shots": number of shots used in the simulation
            "data":
                {
                "counts": {'0x9: 5, ...},
                "memory": ['0x9', '0xF', '0x1D', ..., '0x9']
                },
            "status": status string for the simulation
            "success": boolean
            "time_taken": simulation time of this single experiment
            }

        Raises
        ------
        C3QiskitError
            If an error occured
        """
        start = time.time()

        # setup C3 Experiment
        exp = Experiment()
        exp.quick_setup(self._device_config)
        pmap = exp.pmap
        model = pmap.model  # noqa

        # initialise parameters
        self._number_of_qubits = len(pmap.model.subsystems)
        if self._number_of_qubits != experiment.config.n_qubits:
            raise C3QiskitError("Number of qubits in Circuit & Device dont match")

        shots = self._shots  # noqa

        # TODO (Check) Assume all qubits have same Hilbert dims
        self._number_of_levels = pmap.model.dims[0]

        # Validate the dimension of initial statevector if set
        self._validate_initial_statevector()

        # TODO set simulator seed, check qiskit python qasm simulator
        # qiskit-terra/qiskit/providers/basicaer/qasm_simulator.py
        seed_simulator = 2441129

        # convert qasm instruction set to c3 sequence
        sequence = get_sequence(experiment.instructions, self._number_of_qubits)  # noqa

        # TODO get_init_ground_state(), get_gates(), evaluate(), process()

        # generate shots style readout with no SPAM
        # TODO a sophisticated readout/measurement routine

        # TODO generate state labels using get_labels()

        # TODO create results dict and remove empty states
        counts = {}  # type: ignore

        end = time.time()

        exp_result = {
            "name": experiment.header.name,
            "header": experiment.header.to_dict(),
            "shots": self._shots,
            "seed": seed_simulator,
            "status": "DONE",
            "success": True,
            "data": {"counts": counts},
            "time_taken": (end - start),
        }

        return exp_result<|MERGE_RESOLUTION|>--- conflicted
+++ resolved
@@ -373,38 +373,6 @@
         # unique operations
         gate_keys = list(set(sequence))
 
-<<<<<<< HEAD
-            psi_init = get_init_ground_state(
-                self._number_of_qubits, self._number_of_levels
-            )
-            psi_t = psi_init.numpy()
-            pop_t = exp.populations(psi_t, False)
-
-            for gate in sequence:
-                psi_t = np.matmul(perfect_gates[gate], psi_t)
-                pops = exp.populations(psi_t, False)
-                pop_t = np.append(pop_t, pops, axis=1)
-
-        elif self._simulation_type == "physics":
-            exp.compute_propagators()
-            dUs = exp.partial_propagators
-            # TODO Implement extracting n_qubits and n_levels from device
-            # create initial state for qubits and levels
-            psi_init = get_init_ground_state(
-                self._number_of_qubits, self._number_of_levels
-            )
-            psi_t = psi_init.numpy()
-            pop_t = exp.populations(psi_t, model.lindbladian)
-
-            # simulate sequence
-            for gate in sequence:
-                for du in dUs[gate]:
-                    psi_t = np.matmul(du.numpy(), psi_t)
-                    pops = exp.populations(psi_t, model.lindbladian)
-                    pop_t = np.append(pop_t, pops, axis=1)
-        else:
-            raise C3QiskitError("simulation_type can only be perfect or physics")
-=======
         perfect_gates = exp.get_perfect_gates(gate_keys)
 
         # initialise state
@@ -417,7 +385,6 @@
             psi_t = np.matmul(perfect_gates[gate], psi_t)
             pops = exp.populations(psi_t, False)
             pop_t = np.append(pop_t, pops, axis=1)
->>>>>>> cfd2e020
 
         # generate shots style readout with no SPAM
         # TODO a more sophisticated readout/measurement routine
