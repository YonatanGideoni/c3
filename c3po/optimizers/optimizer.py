"""Optimizer object, where the optimal control is done."""

import os
import time
import json
import tensorflow as tf
import numpy as np
import c3po.libraries.algorithms as algorithms


class Optimizer:
    """
    General optimizer class from which specific classes are inherited.

    Parameters
    ----------
    algorithm : callable
        From the algorithm library
    plot_dynamics : boolean
        Save plots of time-resolved dynamics in dir_path
    plot_pulses : boolean
        Save plots of control signals
    store_unitaries : boolean
        Store propagators as text and pickle
    """

    def __init__(
        self,
        algorithm=None,
        plot_dynamics=False,
        plot_pulses=False,
        store_unitaries=False
    ):

        self.optim_status = {}
        self.gradients = {}
        self.current_best_goal = 9876543210.123456789
        self.evaluation = 0
        self.plot_dynamics = plot_dynamics
        self.plot_pulses = plot_pulses
        self.store_unitaries = store_unitaries
        self.set_algorithm(algorithm)
        
    def set_algorithm(self, algorithm):
        if algorithm is not None:
            self.algorithm = algorithm
        else:
            print("C3:WARNING:No algorithm passed. Using default LBFGS")
            self.algorithm = algorithms.lbfgs

    def replace_logdir(self, new_logdir):
        """
        Specify a new filepath to store the log.

        Parameters
        ----------
        new_logdir

        """
        old_logdir = self.logdir
        self.logdir = new_logdir
        try:
            os.remove(self.dir_path + '/recent')
        except FileNotFoundError:
            pass
        #os.remove(self.dir_path + self.string)
        try:
            os.rmdir(old_logdir)
        except OSError:
            pass

    def set_exp(self, exp):
        self.exp = exp

    def start_log(self):
        """
        Initialize the log with current time.

        """
        self.start_time = time.time()
        start_time_str = str(f"{time.asctime(time.localtime())}\n\n")
        with open(self.logdir + self.logname, 'a') as logfile:
            logfile.write("Starting optimization at ")
            logfile.write(start_time_str)
            logfile.write("Optimization parameters:\n")
            logfile.write(json.dumps(self.opt_map))
            logfile.write("\n")
            logfile.flush()

    def end_log(self):
        """
        Finish the log by recording current time and total runtime.

        """
        self.end_time = time.time()
        with open(self.logdir + self.logname, 'a') as logfile:
            logfile.write(
                f"Finished at {time.asctime(time.localtime())}\n"
            )
            logfile.write(
                f"Total runtime: {self.end_time-self.start_time}\n\n"
            )
            logfile.flush()

    def log_best_unitary(self):
        """
        Save the best unitary in the log.
        """
        with open(self.logdir + 'best_point_' + self.logname, 'w') as best_point:
            U_dict = self.exp.unitaries
            for gate, U in U_dict.items():
                best_point.write("\n")
                best_point.write(f"Re {gate}: \n")
                best_point.write(f"{np.round(np.real(U), 3)}\n")
                best_point.write("\n")
                best_point.write(f"Im {gate}: \n")
                best_point.write(f"{np.round(np.imag(U), 3)}\n")

    def log_parameters(self):
        """
        Log the current status. Write parameters to log. Update the current best parameters. Call plotting functions as
        set up.

        """
        if self.optim_status['goal'] < self.current_best_goal:
            self.current_best_goal = self.optim_status['goal']
            if "U_dict" in self.exp.__dict__.keys():
                self.log_best_unitary()
            with open(
                self.logdir + 'best_point_' + self.logname, 'w'
            ) as best_point:
                best_point.write(json.dumps(self.opt_map))
                best_point.write("\n")
                best_point.write(json.dumps(self.optim_status))
                best_point.write("\n")
                best_point.write(self.nice_print(self.opt_map))
        if self.plot_dynamics:
            psi_init = self.exp.model.tasks["init_ground"].initialise(
                self.exp.model.drift_H,
                self.exp.model.lindbladian
            )
<<<<<<< HEAD
#             dim = np.prod(self.exp.model.dims)
#             psi_init = [0] * dim
#             psi_init[1] = 1
#             psi_init = tf.constant(psi_init, dtype=tf.complex128, shape=[dim ,1])
=======
            #dim = np.prod(self.exp.model.dims)
            #psi_init = [0] * dim
            #psi_init[1] = 1
            #psi_init = tf.constant(psi_init, dtype=tf.complex128, shape=[dim ,1])
>>>>>>> 5fddbff2
            for gate in self.exp.dUs.keys():
                self.exp.plot_dynamics(psi_init, [gate], self.optim_status['goal'])
            self.exp.dynamics_plot_counter += 1
        if self.plot_pulses:
            for gate in self.opt_gates:
                instr = self.exp.gateset.instructions[gate]
                self.exp.plot_pulses(instr, self.optim_status['goal'])
            self.exp.pulses_plot_counter += 1
        if self.store_unitaries:
            self.exp.store_Udict(self.optim_status['goal'])
            self.exp.store_unitaries_counter += 1
        with open(self.logdir + self.logname, 'a') as logfile:
            logfile.write(f"\nFinished evaluation {self.evaluation} at {time.asctime()}\n")
            # logfile.write(json.dumps(self.optim_status, indent=2))
            logfile.write(json.dumps(self.optim_status))
            logfile.write("\n")
            logfile.flush()

    def fct_to_min(self, x):
        """
        Wrapper for the goal function.

        Parameters
        ----------
        x : np.array
            Vector of parameters in the optimizer friendly way.

        Returns
        -------
        float
            Value of the goal function.
        """
        current_params = tf.constant(x)
        goal = self.goal_run(current_params)
        self.log_parameters()
        if isinstance(goal, tf.Tensor):
            goal = float(goal.numpy())
        return goal

    def fct_to_min_autograd(self, x):
        """
        Wrapper for the goal function, including evaluation and storage of the gradient.

       Parameters
        ----------
        x : np.array
            Vector of parameters in the optimizer friendly way.

        Returns
        -------
        float
            Value of the goal function.
        """
        current_params = tf.constant(x)
        goal, grad = self.goal_run_with_grad(current_params)
        if isinstance(grad, tf.Tensor):
            grad = grad.numpy()
        gradients = grad.flatten()
        self.gradients[str(current_params.numpy())] = gradients
        self.optim_status['gradient'] = gradients.tolist()
        self.log_parameters()
        if isinstance(goal, tf.Tensor):
            goal = float(goal.numpy())
        return goal

    def goal_run_with_grad(self, current_params):
        """OBSOLETE?"""
        with tf.GradientTape() as t:
            t.watch(current_params)
            goal = self.goal_run(current_params)
        grad = t.gradient(goal, current_params)
        return goal, grad

    def lookup_gradient(self, x):
        """
        Return the stored gradient for a given parameter set.

        Parameters
        ----------
        x : np.array
            Parameter set.

        Returns
        -------
        np.array
            Value of the gradient.
        """
        key = str(x)
        return self.gradients.pop(key)

    def write_config(self, filename):
        with open(filename, "w") as cfg_file:
            json.dump(self.__dict__, cfg_file)

    def load_config(self, filename):
        with open(filename, "r") as cfg_file:
            cfg = json.loads(cfg_file.read(1))
        for key in cfg:
            if key == 'gateset':
                self.gateset.load_config(cfg[key])
            elif key == 'sim':
                self.sim.load_config(cfg[key])
            elif key == 'exp':
                self.exp.load_config(cfg[key])
            else:
                self.__dict__[key] = cfg[key]

    # TODO fix error when JSONing fucntion types<|MERGE_RESOLUTION|>--- conflicted
+++ resolved
@@ -40,7 +40,7 @@
         self.plot_pulses = plot_pulses
         self.store_unitaries = store_unitaries
         self.set_algorithm(algorithm)
-        
+
     def set_algorithm(self, algorithm):
         if algorithm is not None:
             self.algorithm = algorithm
@@ -139,17 +139,6 @@
                 self.exp.model.drift_H,
                 self.exp.model.lindbladian
             )
-<<<<<<< HEAD
-#             dim = np.prod(self.exp.model.dims)
-#             psi_init = [0] * dim
-#             psi_init[1] = 1
-#             psi_init = tf.constant(psi_init, dtype=tf.complex128, shape=[dim ,1])
-=======
-            #dim = np.prod(self.exp.model.dims)
-            #psi_init = [0] * dim
-            #psi_init[1] = 1
-            #psi_init = tf.constant(psi_init, dtype=tf.complex128, shape=[dim ,1])
->>>>>>> 5fddbff2
             for gate in self.exp.dUs.keys():
                 self.exp.plot_dynamics(psi_init, [gate], self.optim_status['goal'])
             self.exp.dynamics_plot_counter += 1
