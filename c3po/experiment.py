--- conflicted
+++ resolved
@@ -220,12 +220,7 @@
             A dictionary of gate names and their unitary representation.
         """
         gates = {}
-<<<<<<< HEAD
-        # TODO allow for not passing model params
-        # model_params, _ = self.model.get_values_bounds()
         gate_keys = self.gateset.instructions.keys()
-=======
->>>>>>> 5fddbff2
         if "opt_gates" in self.__dict__:
             if self.opt_gates:
                 gate_keys = self.opt_gates
@@ -284,13 +279,7 @@
                 else:
                     amps = {}
                     for line, ctrls in instr.comps.items():
-<<<<<<< HEAD
                         amp, sum = self.generator.devices['awg'].get_average_amp(line)
-                        # amp = ctrls['gauss'].params['amp'].get_value()
-                        # amp = tf.constant(1.0)
-=======
-                        amp, sum = self.generator.devices['awg'].get_average_amp()
->>>>>>> 5fddbff2
                         amps[line] = tf.cast(amp, tf.complex128)
                     t_final = tf.constant(
                         instr.t_end - instr.t_start,
@@ -409,11 +398,7 @@
             os.mkdir(self.logdir + "unitaries/")
             self.store_unitaries_counter = 0
 
-<<<<<<< HEAD
     def plot_dynamics(self, psi_init, seq, goal=None, debug=False, oper=None):
-=======
-    def plot_dynamics(self, psi_init, seq, goal=-1, debug=False):
->>>>>>> 5fddbff2
         # TODO double check if it works well
         """
         Plotting code for time-resolved populations.
@@ -473,13 +458,9 @@
                 if self.model.lindbladian:
                     FR = tf_utils.tf_super(FR)
                 psi_t = tf.matmul(FR, psi_t)
-<<<<<<< HEAD
                 pops = self.populations(psi_t, self.model.lindbladian, oper=oper)
                 pop_t = np.append(pop_t, pops, axis=1)
                 times = np.append(times, times[-1])
-=======
-                # TODO added framchanged psi to list
->>>>>>> 5fddbff2
 
         fig, axs = plt.subplots(1, 1)
         axs.plot(times / 1e-9, pop_t.T, '-')
@@ -493,7 +474,6 @@
         if debug:
             plt.show()
         else:
-<<<<<<< HEAD
             plt.savefig(
                 self.logdir +
                 f"dynamics/eval_{self.dynamics_plot_counter}_{seq[0]}_{goal}.png",
@@ -501,10 +481,6 @@
             )
         plt.close("all")
 
-    def plot_pulses(self, instr, goal, debug=False):
-=======
-            plt.savefig(self.logdir + f"dynamics/eval_{self.dynamics_plot_counter}_{seq[0]}_{goal}.png", dpi=300)
-
     def plot_pulses(self, instr, goal=-1, debug=False):
         """
         Plotting of pulse shapes.
@@ -518,7 +494,6 @@
         debug: boolean
             If true, return a matplotlib figure instead of saving.
         """
->>>>>>> 5fddbff2
         signal, ts = self.generator.generate_signals(instr)
         awg = self.generator.devices["awg"]
         awg_ts = awg.ts
@@ -526,7 +501,7 @@
 #         print(instr.name)
 #         print(instr.t_end)
 #         print(awg_ts)
-        
+
         if debug:
             pass
         else:
@@ -647,10 +622,7 @@
                 f"signal_{list(instr.comps.keys())}.png",
                 dpi=300
             )
-<<<<<<< HEAD
         plt.close("all")
-=======
->>>>>>> 5fddbff2
 
     def store_Udict(self, goal):
         """
@@ -670,23 +642,7 @@
         for key, value in self.unitaries.items():
             np.savetxt(folder + key + ".txt", value)
 
-<<<<<<< HEAD
-
     def populations(self, state, lindbladian, oper=None):
-        if oper is not None:
-            if lindbladian:
-                rho = tf_utils.tf_vec_to_dm(state)
-            else:
-                rho = tf_utils.tf_state_to_dm(state)
-            trace = np.trace(np.matmul(rho,oper))
-#             print(rho)
-#             print(oper)
-#             print(np.matmul(rho,oper))
-#             print(trace)
-#             print(abs(trace))
-            return [[np.real(trace)]] #,[np.imag(trace)]]
-=======
-    def populations(self, state, lindbladian):
         """
         Compute populations from a state or density vector.
 
@@ -702,16 +658,17 @@
         tf.Tensor
             Vector of populations.
         """
-        if lindbladian:
-            rho = tf_utils.tf_vec_to_dm(state)
-            pops = tf.math.real(tf.linalg.diag_part(rho))
-            return tf.reshape(pops, shape=[pops.shape[0], 1])
->>>>>>> 5fddbff2
+        if oper is not None:
+            if lindbladian:
+                rho = tf_utils.tf_vec_to_dm(state)
+            else:
+                rho = tf_utils.tf_state_to_dm(state)
+            trace = np.trace(np.matmul(rho,oper))
+            return [[np.real(trace)]] #,[np.imag(trace)]]
         else:
             if lindbladian:
                 rho = tf_utils.tf_vec_to_dm(state)
                 pops = tf.math.real(tf.linalg.diag_part(rho))
                 return tf.reshape(pops, shape=[pops.shape[0], 1])
             else:
-                return tf.abs(state)**2
-            +                return tf.abs(state)**2