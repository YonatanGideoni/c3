--- conflicted
+++ resolved
@@ -244,112 +244,7 @@
     def goal_run_n_with_grad(self, current_params, measurements):
         with tf.GradientTape() as t:
             t.watch(current_params)
-<<<<<<< HEAD
-            self.exp.set_parameters(current_params, self.opt_map, scaled=True)
-
-            batch_size = len(measurements)
-            ipar = 1
-            used_seqs = 0
-            for m in measurements:
-                gateset_params = m['params']
-                self.gateset.set_parameters(
-                    gateset_params, self.gateset_opt_map, scaled=False
-                )
-                self.logfile.write(
-                    "\n  Parameterset {} of {}:  {}".format(
-                        ipar,
-                        batch_size,
-                        self.gateset.get_parameters(
-                            self.gateset_opt_map, to_str=True
-                        )
-                    )
-                )
-                ipar += 1
-                U_dict = self.sim.get_gates()
-                iseq = 1
-                fids = []
-                sims = []
-                stds = []
-                for this_seq in m['seqs']:
-                    seq = this_seq['gate_seq']
-                    fid = this_seq['result']
-                    std = this_seq['result_std']
-
-                    if (self.skip_bad_points and fid > 0.25):
-                        self.logfile.write(
-                            f"\n  Skipped point with infidelity>0.25.\n"
-                        )
-                        iseq += 1
-                        continue
-                    this_goal = self.eval_func(U_dict, seq)
-                    self.logfile.write(
-                        f"\n  Sequence {iseq} of {len(m['seqs'])}:\n  {seq}\n"
-                    )
-                    iseq += 1
-                    self.logfile.write(
-                        f"  Simulation:  {float(this_goal.numpy()):8.5f}"
-                    )
-                    self.logfile.write(
-                        f"  Experiment: {fid:8.5f} std: {std:8.5f}"
-                    )
-                    self.logfile.write(
-                        f"  Diff: {fid-float(this_goal.numpy()):8.5f}\n"
-                    )
-                    self.logfile.flush()
-                    used_seqs += 1
-
-                    fids.append(fid)
-                    sims.append(this_goal)
-                    stds.append(std)
-
-                self.sim.plot_dynamics(self.sim.ket_0, seq)
-
-                # plt.figure()
-                # signal = self.exp.generator.signal['d1']
-                # plt.plot(signal['ts'], signal['values'])
-                # plt.show(block=False)
-                #
-                # plt.figure()
-                # conv_signal = self.exp.generator.devices['resp'].signal
-                # plt.plot(signal['ts'], conv_signal['inphase'])
-                # plt.plot(signal['ts'], conv_signal['quadrature'])
-                # plt.show(block=False)
-
-                self.logfile.write(
-                    f"  Mean simulation fidelity: {float(np.mean(sims)):8.5f}"
-                )
-                self.logfile.write(
-                    f" std: {float(np.std(sims)):8.5f}\n"
-                )
-                self.logfile.write(
-                    f"  Mean experiment fidelity: {float(np.mean(fids)):8.5f}"
-                )
-                self.logfile.write(
-                    f" std: {float(np.std(fids)):8.5f}\n"
-                )
-                self.logfile.flush()
-
-            fids = tf.constant(fids, dtype=tf.float64)
-            sims = tf.concat(sims, axis=0)
-            stds = tf.constant(stds, dtype=tf.float64)
-            goal = self.fom(fids, sims, stds)
-            self.logfile.write(
-                "Finished batch with {}: {}\n".format(
-                    self.fom.__name__,
-                    float(goal.numpy())
-                )
-            )
-            for cb_fom in self.callback_foms:
-                self.logfile.write(
-                    "Finished batch with {}: {}\n".format(
-                        cb_fom.__name__,
-                        float(cb_fom(fids, sims, stds).numpy())
-                    )
-                )
-            self.logfile.flush()
-=======
             goal = self.eval_goal(current_params)
->>>>>>> e775fb67
 
         grad = t.gradient(goal, current_params)
         gradients = grad.numpy().flatten()
@@ -564,7 +459,7 @@
             self.logfile.write("\n")
 
             learn_from = self.learn_from['seqs_grouped_by_param_set']
-            # TODO put optmizer specific code here 
+            # TODO put optmizer specific code here
             if self.sampling == 'random':
                 measurements = random.sample(learn_from, self.batch_size)
             elif self.sampling == 'even':
