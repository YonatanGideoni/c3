import os
import json
import time
import random
import numpy as np
import matplotlib.pyplot as plt
<<<<<<< HEAD
import c3po.utils.display as display
import c3po.libraries.algorithms as algorithms
import c3po.libraries.fidelities as fidelities
=======
from c3po.libraries.algorithms import algorithms
from c3po.libraries.estimators import estimators
from c3po.libraries.fidelities import fidelities
from c3po.libraries.sampling import sampling
from c3po.utils.display import plots
>>>>>>> bbd1755d
import c3po.utils.qt_utils as qt_utils
from runpy import run_path
from c3po.optimizers.c1 import C1
from c3po.optimizers.c2 import C2
from c3po.optimizers.c3 import C3
from c3po.tasks.sensitivity import SET
from c3po.libraries.estimators import REGISTRY_OF_ESTIMATORS

def create_experiment(exp_setup, datafile=''):
    exp_namespace = run_path(exp_setup)
    if datafile:
        exp = exp_namespace['create_experiment'](datafile)
    else:
        exp = exp_namespace['create_experiment']()
    return exp


def create_c1_opt(optimizer_config, lindblad):
    with open(optimizer_config, "r") as cfg_file:
        cfg = json.loads(cfg_file.read())

    if lindblad:
        fid = 'lindbladian_' + cfg['fid_func']
    else:
        fid = cfg['fid_func']

    if lindblad:
        cb_fids = ['lindbladian_' + f for f in cfg['callback_fids']]
    else:
        cb_fids = cfg['callback_fids']

    try:
        fid_func = fidelities[fid]
    except KeyError:
        raise Exception(
            f"C3:ERROR:Unkown goal function: {fid} "
        )
    print(f"C3:STATUS:Found {fid} in libraries.")
    callback_fids = []
    for cb_fid in cb_fids:
        try:
            cb_fid_func = fidelities[cb_fid]
        except KeyError:
            raise Exception(
                f"C3:ERROR:Unkown goal function: {cb_fid}"
            )
        print(f"C3:STATUS:Found {cb_fid} in libraries.")
        callback_fids.append(cb_fid_func)
    opt_gates = cfg['opt_gates']
    gateset_opt_map = [
        [tuple(par) for par in set]
        for set in cfg['gateset_opt_map']
    ]
    algorithm = algorithms[cfg['algorithm']]
    options = {}
    if 'options' in cfg:
        options = cfg['options']
    if 'plot_dynamics' in cfg:
        if cfg['plot_dynamics'] == "False":
            plot_dynamics = False
        elif cfg['plot_dynamics'] == "True":
            plot_dynamics = True
        else:
            raise(Exception("Couldn't resolve setting of 'plot_dynamics'"))
    else:
        plot_dynamics = False
    if 'plot_pulses' in cfg:
        if cfg['plot_pulses'] == "False":
            plot_pulses = False
        elif cfg['plot_pulses'] == "True":
            plot_pulses = True
        else:
            raise(Exception("Couldn't resolve setting of 'plot_pulses'"))
    else:
        plot_pulses = False
    opt = C1(
        dir_path=cfg['dir_path'],
        fid_func=fid_func,
        fid_subspace=cfg['fid_subspace'],
        gateset_opt_map=gateset_opt_map,
        opt_gates=opt_gates,
        callback_fids=callback_fids,
        algorithm=algorithm,
        plot_dynamics=plot_dynamics,
        plot_pulses=plot_pulses,
        options=options
    )
    return opt


def create_c1_opt_hk(
    optimizer_config,
    lindblad,
    RB_number,
    RB_length,
    shots,
    noise
):
    with open(optimizer_config, "r") as cfg_file:
        try:
            cfg = json.loads(cfg_file.read())
        except json.decoder.JSONDecodeError:
            raise Exception(f"Config {optimizer_config} is invalid.")

    if lindblad:
        def unit_X90p(U_dict):
            return fidelities.lindbladian_unitary_infid(U_dict, 'X90p', proj=True)
        def avfid_X90p(U_dict):
            return fidelities.lindbladian_average_infid(U_dict, 'X90p', proj=True)
        def epc_ana(U_dict):
            return fidelities.lindbladian_epc_analytical(U_dict, proj=True)
    else:
        def unit_X90p(U_dict):
            return fidelities.unitary_infid(U_dict, 'X90p', proj=True)
        # def unit_Y90p(U_dict):
        #     return fidelities.unitary_infid(U_dict, 'Y90p', proj=True)
        # def unit_X90m(U_dict):
        #     return fidelities.unitary_infid(U_dict, 'X90m', proj=True)
        # def unit_Y90m(U_dict):
        #     return fidelities.unitary_infid(U_dict, 'Y90m', proj=True)
        def avfid_X90p(U_dict):
            return fidelities.average_infid(U_dict, 'X90p', proj=True)
        def epc_ana(U_dict):
            return fidelities.epc_analytical(U_dict, proj=True)
    seqs = qt_utils.single_length_RB(RB_number=RB_number, RB_length=RB_length)
    def orbit_no_noise(U_dict):
        return fidelities.orbit_infid(U_dict, lindbladian=lindblad,
            seqs=seqs)
    def orbit_seq_noise(U_dict):
        return fidelities.orbit_infid(U_dict, lindbladian=lindblad,
            RB_number=RB_number, RB_length=RB_length)
    def orbit_shot_noise(U_dict):
        return fidelities.orbit_infid(U_dict, lindbladian=lindblad,
            seqs=seqs, shots=shots, noise=noise)
    def orbit_seq_shot_noise(U_dict):
        return fidelities.orbit_infid(U_dict,lindbladian=lindblad,
            shots=shots, noise=noise,
            RB_number=RB_number, RB_length=RB_length)
    def epc_RB(U_dict):
        return fidelities.RB(U_dict, logspace=True, lindbladian=lindblad)[0]
    def epc_leakage_RB(U_dict):
        return fidelities.leakage_RB(U_dict,
            logspace=True, lindbladian=lindblad)[0]
    seqs100 = qt_utils.single_length_RB(RB_number=100, RB_length=RB_length)
    def maw_orbit(U_dict):
        sampled_seqs = random.sample(seqs100, k=RB_number)
        return fidelities.orbit_infid(U_dict, lindbladian=lindblad,
            seqs=sampled_seqs, shots=shots, noise=noise)

    fids = {
        'unitary_infid': unit_X90p,
        # 'unitary_infid_Y90p': unit_Y90p,
        # 'unitary_infid_X90m': unit_X90m,
        # 'unitary_infid_Y90m': unit_Y90m,
        'average_infid': avfid_X90p,
        'orbit_no_noise': orbit_no_noise,
        'orbit_seq_noise': orbit_seq_noise,
        'orbit_shot_noise': orbit_shot_noise,
        'orbit_seq_shot_noise': orbit_seq_shot_noise,
        'maw_orbit': maw_orbit,
        'epc_RB': epc_RB,
        'epc_leakage_RB': epc_leakage_RB,
        'epc_ana': epc_ana
    }
    fid = cfg['fid_func']
    cb_fids = cfg['callback_fids']
    fid_func = fids[fid]
    callback_fids = []
    for cb_fid in cb_fids:
        callback_fids.append(fids[cb_fid])
    gateset_opt_map = [
        [tuple(par) for par in set]
        for set in cfg['gateset_opt_map']
    ]
    algorithm = algorithms[cfg['algorithm']]
    options = {}
    if 'options' in cfg:
        options = cfg['options']
    opt = C1(
        dir_path=cfg['dir_path'],
        fid_func=fid_func,
        gateset_opt_map=gateset_opt_map,
        callback_fids=callback_fids,
        algorithm=algorithm,
        options=options
    )
    return opt


def create_c2_opt(optimizer_config, eval_func_path):
    with open(optimizer_config, "r") as cfg_file:
        try:
            cfg = json.loads(cfg_file.read())
        except json.decoder.JSONDecodeError:
            raise Exception(f"Config {optimizer_config} is invalid.")

    exp_eval_namespace = run_path(eval_func_path)

    try:
        exp_type = cfg['exp_type']
    except KeyError:
        raise Exception(
            "C3:ERROR:No experiment type found in "
            f"{optimizer_config}"
        )
    try:
        eval_func = exp_eval_namespace[exp_type]
    except KeyError:
        raise Exception(
            f"C3:ERROR:Unkown experiment type: {cfg['exp_type']}"
        )

    gateset_opt_map = [
        [tuple(par) for par in set]
        for set in cfg['gateset_opt_map']
    ]
    state_labels = None
    if 'state_labels' in cfg:
        state_labels = cfg["state_labels"]
    logdir = cfg['dir_path'] + 'RB_c2_' + time.strftime(
        "%Y_%m_%d_T_%H_%M_%S/", time.localtime()
    )
    # if not os.path.isdir(logdir):
    #     os.makedirs(logdir)
    if 'exp_right' in exp_eval_namespace:
        exp_right = exp_eval_namespace['exp_right']
        def eval(p):
            return eval_func(
                p, exp_right, gateset_opt_map, state_labels, logdir
            )
    else:
        eval = eval_func
    algorithm = algorithms[cfg['algorithm']]
    options = {}
    if 'options' in cfg:
        options = cfg['options']
    opt = C2(
        dir_path=cfg['dir_path'],
        eval_func=eval,
        gateset_opt_map=gateset_opt_map,
        algorithm=algorithm,
        options=options
    )
    return opt, exp_right


def create_c3_opt(optimizer_config):
    with open(optimizer_config, "r") as cfg_file:
        cfg = json.loads(cfg_file.read())

    state_labels = {"all": None}
    if "state_labels" in cfg:
        for target, labels in cfg["state_labels"].items():
            state_labels[target] = [tuple(l) for l in labels]


    try:
        estimator = cfg['estimator']
    except KeyError:
        print(
            "C3:WARNING: Non estimator given."
            " Using default estimator RMS distance."
        )
        estimator = 'rms_dist'
    try:
        fom = estimators[estimator]
    except KeyError:
        print(
            f"C3:WARNING: No estimator named \'{estimator}\' found."
            " Using default estimator RMS distance."
        )
        fom = estimators['rms_dist']

    try:
        cb_foms = cfg['callback_est']
    except KeyError:
        print("C3:WARNING: Non callback estimators given.")
        cb_foms = []

    callback_foms = []
    for cb_fom in cb_foms:
        try:
            callback_foms.append(estimators[cb_fom])
        except KeyError:
            print(
                f"C3:WARNING: No estimator named \'{estimator}\' found."
                " Skipping this callback estimator."
            )

    callback_figs = []
    for key in cfg['callback_figs']:
        callback_figs.append(plots[key])
    exp_opt_map = [tuple(a) for a in cfg['exp_opt_map']]
    try:
        algorithm = algorithms[cfg['algorithm']]
    except KeyError:
        raise KeyError("C3:ERROR:Unkown Algorithm.")

    try:
        sampling_func = sampling[cfg['sampling']]
    except KeyError:
        raise KeyError("C3:ERROR:Unkown sampling method.")

    options = {}
    if 'options' in cfg:
        options = cfg['options']

    batch_sizes = cfg['batch_size']

    opt = C3(
        dir_path=cfg['dir_path'],
        fom=fom,
        sampling=sampling_func,
        batch_sizes=batch_sizes,
        opt_map=exp_opt_map,
        state_labels=state_labels,
        callback_foms=callback_foms,
        callback_figs=callback_figs,
        algorithm=algorithm,
        options=options,
    )
    return opt

def create_sensitivity_test(task_config):
    with open(task_config, "r") as cfg_file:
        cfg = json.loads(cfg_file.read())


    state_labels={"all": None}
    if "state_labels" in cfg:
        for target, labels in cfg["state_labels"].items():
            state_labels[target] = [tuple(l) for l in labels]


    estimator = cfg['estimator']
    cb_foms = cfg['callback_est']
    # estims = {
    #     'median': estimators.median_dist,
    #     'rms': estimators.rms_dist,
    #     'stds': estimators.exp_stds_dist,
    #     'gauss': estimators.neg_loglkh_gauss,
    #     'mean_gauss' : estimators.neg_loglkh_mean_gauss,
    #     'mean_gauss_new' : estimators.neg_loglkh_mean_gauss_new,
    #     'g_shai' : estimators.g_shai,
    #     'g_LL' : estimators.g_LL,
    #     'binom': estimators.neg_loglkh_binom,
    #     'rms_stds': estimators.rms_exp_stds_dist,
    #     'std_diffs': estimators.std_of_diffs,
    # }
    # fom = estims[estimator]
    fom = REGISTRY_OF_ESTIMATORS[estimator[0]]
    # callback_foms = estims.values()
    callback_foms = []
    # for cb_fom in cb_foms:
    #     callback_foms.append(estims[cb_fom])
    figs = {
        'exp_vs_sim': display.exp_vs_sim,
        'exp_vs_sim_2d_hist': display.exp_vs_sim_2d_hist
    }
    callback_figs = []
    for key in cfg['callback_figs']:
        callback_figs.append(figs[key])
    exp_opt_map = [tuple(a) for a in cfg['exp_opt_map']]
    # grad_algs = {'lbfgs': algorithms.lbfgs}
    # no_grad_algs = {'cmaes': algorithms.cmaes}
    # if cfg['algorithm'] in grad_algs.keys():
    #     algorithm_with_grad = grad_algs[cfg['algorithm']]
    #     algorithm_no_grad = None
    # elif cfg['algorithm'] in no_grad_algs.keys():
    #     algorithm_no_grad = no_grad_algs[cfg['algorithm']]
    #     algorithm_with_grad = None

    sweep_map = []
    for a in cfg['sweep_map']:
        tmp = []
        tmp.append(eval(a[2][0]))
        tmp.append(eval(a[2][1]))
        sweep_map.append((a[0],a[1],tuple(tmp)))

    if 'accuracy_goal' in cfg:
        accuracy_goal = cfg['accuracy_goal']

    if 'probe_list' in cfg:
        probe_list = []
        for x in cfg['probe_list']:
            probe_list.append(eval(x))

    options = {}
    if 'options' in cfg:
        options = cfg['options']
    set = SET(
        dir_path=cfg['dir_path'],
        estimators = cfg['estimator'],
        fom=fom,
        sampling=cfg['sampling'],
        batch_size=int(cfg['batch_size']),
        opt_map=exp_opt_map,
        state_labels=state_labels,
        sweep_map=sweep_map,
        probe_list=probe_list,
        accuracy_goal=accuracy_goal,
        callback_foms=callback_foms,
        callback_figs=callback_figs,
        options=options
    )
    return set<|MERGE_RESOLUTION|>--- conflicted
+++ resolved
@@ -4,24 +4,18 @@
 import random
 import numpy as np
 import matplotlib.pyplot as plt
-<<<<<<< HEAD
-import c3po.utils.display as display
-import c3po.libraries.algorithms as algorithms
-import c3po.libraries.fidelities as fidelities
-=======
 from c3po.libraries.algorithms import algorithms
 from c3po.libraries.estimators import estimators
 from c3po.libraries.fidelities import fidelities
 from c3po.libraries.sampling import sampling
 from c3po.utils.display import plots
->>>>>>> bbd1755d
 import c3po.utils.qt_utils as qt_utils
 from runpy import run_path
 from c3po.optimizers.c1 import C1
 from c3po.optimizers.c2 import C2
 from c3po.optimizers.c3 import C3
 from c3po.tasks.sensitivity import SET
-from c3po.libraries.estimators import REGISTRY_OF_ESTIMATORS
+
 
 def create_experiment(exp_setup, datafile=''):
     exp_namespace = run_path(exp_setup)
@@ -343,49 +337,61 @@
         cfg = json.loads(cfg_file.read())
 
 
-    state_labels={"all": None}
+    state_labels = {"all": None}
     if "state_labels" in cfg:
         for target, labels in cfg["state_labels"].items():
             state_labels[target] = [tuple(l) for l in labels]
 
 
-    estimator = cfg['estimator']
-    cb_foms = cfg['callback_est']
-    # estims = {
-    #     'median': estimators.median_dist,
-    #     'rms': estimators.rms_dist,
-    #     'stds': estimators.exp_stds_dist,
-    #     'gauss': estimators.neg_loglkh_gauss,
-    #     'mean_gauss' : estimators.neg_loglkh_mean_gauss,
-    #     'mean_gauss_new' : estimators.neg_loglkh_mean_gauss_new,
-    #     'g_shai' : estimators.g_shai,
-    #     'g_LL' : estimators.g_LL,
-    #     'binom': estimators.neg_loglkh_binom,
-    #     'rms_stds': estimators.rms_exp_stds_dist,
-    #     'std_diffs': estimators.std_of_diffs,
-    # }
-    # fom = estims[estimator]
-    fom = REGISTRY_OF_ESTIMATORS[estimator[0]]
-    # callback_foms = estims.values()
+    try:
+        estimator = cfg['estimator']
+    except KeyError:
+        print(
+            "C3:WARNING: Non estimator given."
+            " Using default estimator RMS distance."
+        )
+        estimator = 'rms_dist'
+    try:
+        fom = estimators[estimator[0]]
+    except KeyError:
+        print(
+            f"C3:WARNING: No estimator named \'{estimator}\' found."
+            " Using default estimator RMS distance."
+        )
+        fom = estimators['neg_loglkh_gauss_norm']
+
+    try:
+        cb_foms = cfg['callback_est']
+    except KeyError:
+        print("C3:WARNING: Non callback estimators given.")
+        cb_foms = []
+
     callback_foms = []
-    # for cb_fom in cb_foms:
-    #     callback_foms.append(estims[cb_fom])
-    figs = {
-        'exp_vs_sim': display.exp_vs_sim,
-        'exp_vs_sim_2d_hist': display.exp_vs_sim_2d_hist
-    }
+    for cb_fom in cb_foms:
+        try:
+            callback_foms.append(estimators[cb_fom])
+        except KeyError:
+            print(
+                f"C3:WARNING: No estimator named \'{estimator}\' found."
+                " Skipping this callback estimator."
+            )
+
     callback_figs = []
     for key in cfg['callback_figs']:
-        callback_figs.append(figs[key])
+        callback_figs.append(plots[key])
     exp_opt_map = [tuple(a) for a in cfg['exp_opt_map']]
-    # grad_algs = {'lbfgs': algorithms.lbfgs}
-    # no_grad_algs = {'cmaes': algorithms.cmaes}
-    # if cfg['algorithm'] in grad_algs.keys():
-    #     algorithm_with_grad = grad_algs[cfg['algorithm']]
-    #     algorithm_no_grad = None
-    # elif cfg['algorithm'] in no_grad_algs.keys():
-    #     algorithm_no_grad = no_grad_algs[cfg['algorithm']]
-    #     algorithm_with_grad = None
+    try:
+        algorithm = algorithms[cfg['algorithm']]
+    except KeyError:
+        raise KeyError("C3:ERROR:Unkown Algorithm.")
+
+    try:
+        sampling_func = sampling[cfg['sampling']]
+    except KeyError:
+        raise KeyError("C3:ERROR:Unkown sampling method.")
+
+
+
 
     sweep_map = []
     for a in cfg['sweep_map']:
@@ -402,15 +408,21 @@
         for x in cfg['probe_list']:
             probe_list.append(eval(x))
 
+
+
     options = {}
+
+
+    batch_sizes = cfg['batch_size']
+
     if 'options' in cfg:
         options = cfg['options']
     set = SET(
         dir_path=cfg['dir_path'],
-        estimators = cfg['estimator'],
+        estimator_list = cfg['estimator'],
         fom=fom,
-        sampling=cfg['sampling'],
-        batch_size=int(cfg['batch_size']),
+        sampling=sampling_func,
+        batch_sizes=batch_sizes,
         opt_map=exp_opt_map,
         state_labels=state_labels,
         sweep_map=sweep_map,
