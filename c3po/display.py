import os
import json
import numpy as np
import matplotlib.pyplot as plt
from matplotlib import rc
from matplotlib.ticker import MaxNLocator
from matplotlib.widgets import Slider
rc('font', **{'family': 'sans-serif', 'sans-serif': ['Helvetica']})
# for Palatino and other serif fonts use:
# rc('font',**{'family':'serif','serif':['Palatino']})
rc('text', usetex=True)


def plot_OC_logs(logfolder=""):
    logfilename = logfolder + "openloop.log"
    if not os.path.isfile(logfilename):
        logfilename = "/tmp/c3logs/recent/openloop.log"
    with open(logfilename, "r") as filename:
        log = filename.readlines()
    goal_function = []
    parameters = {}
    for line in log:
        if line[0] == "{":
            point = json.loads(line)
            if 'goal' in point.keys():
                goal_function.append(point['goal'])
                units = {}
                for param in point['params']:
                    unit = ''
                    p_name = ''
                    for desc in param[0][0]:
                        p_name += ' ' + desc
                    if desc == 'freq_offset':
                        p_val = param[1] / 1e6 / 2 / np.pi
                        unit = '[MHz]'
                    elif desc == 'xy_angle':
                        p_val = param[1] / np.pi
                        unit = '[$\\pi$]'
                    elif desc == 'freq':
                        p_val = param[1] / 1e9 / 2 / np.pi
                        unit = '[GHz]'
                    elif desc == 'anhar':
                        p_val = param[1] / 1e6 / 2 / np.pi
                        unit = '[MHz]'
                    elif desc == 'V_to_Hz':
                        p_val = param[1] / 1e6
                        unit = '[MHz/V]'
                    elif desc == 'rise_time':
                        p_val = param[1] / 1e-9
                        unit = '[ns]'
                    else:
                        p_val = param[1]
                    if not(p_name in parameters.keys()):
                        parameters[p_name] = []
                    parameters[p_name].append(p_val)
                    units[p_name] = unit
    n_params = len(parameters.keys())
    its = range(1, len(goal_function) + 1)
    if n_params > 0:
        nrows = np.ceil(np.sqrt(n_params + 1))
        ncols = np.ceil((n_params + 1) / nrows)
        plt.figure(figsize=(6 * ncols, 5 * nrows))
        ii = 1
        for key in parameters.keys():
            plt.subplot(nrows, ncols, ii)
            plt.plot(its, parameters[key])
            plt.grid()
            plt.title(key.replace('_', '\_'))
            plt.ylabel(units[key])
            plt.xlabel("Iteration")
            ii += 1
        plt.subplot(nrows, ncols, ii)
        plt.title("Goal")
        plt.grid()
        plt.xlabel("Iteration")
        plt.semilogy(its, goal_function)


def plot_calibration(logfolder=""):
    logfilename = logfolder + "calibration.log"
    if not os.path.isfile(logfilename):
        logfilename = "/tmp/c3logs/recent/calibration.log"
    with open(logfilename, "r") as filename:
        log = filename.readlines()
    goal_function = []
    batch = -1
    for line in log:
        if line[0] == "{":
            point = json.loads(line)
            if 'goal' in point.keys():
                goal_function[batch].append(point['goal'])
        elif line[0] == "B":
            goal_function.append([])
            batch += 1

    plt.figure()
    plt.title("Calibration")
    means = []
    for ii in range(len(goal_function)):
        means.append(np.mean(np.array(goal_function[ii])))
        for pt in goal_function[ii]:
            plt.scatter(ii+1, pt, color='tab:blue')
    ax = plt.gca()
    ax.set_yscale('log')
    ax.xaxis.set_major_locator(MaxNLocator(integer=True))
    plt.grid()
    plt.plot(range(1, len(goal_function)+1), means, color="tab:red")
    plt.axis('tight')
    plt.ylabel('Goal function')
    plt.xlabel('Iterations')


def plot_learning(logfolder=""):
    logfilename = logfolder + 'learn_model.log'
    if not os.path.isfile(logfilename):
        logfilename = "/tmp/c3logs/recent/learn_from.log"
    with open(logfilename, "r") as filename:
        log = filename.readlines()
    goal_function = []
    parameters = {}
    for line in log:
        if line[0] == "{":
            point = json.loads(line)
            if 'goal' in point.keys():
                goal_function.append(point['goal'])
                units = {}
                for param in point['params']:
                    unit = ''
                    p_name = ''
                    for desc in param[0]:
                        p_name += ' ' + desc
                    if desc == 'freq_offset':
                        p_val = param[1] / 1e6 / 2 / np.pi
                        unit = '[MHz]'
                    elif desc == 'xy_angle':
                        p_val = param[1] / np.pi
                        unit = '[$\\pi$]'
                    elif desc == 'freq':
                        p_val = param[1] / 1e9 / 2 / np.pi
                        unit = '[GHz]'
                    elif desc == 'anhar':
                        p_val = param[1] / 1e6 / 2 / np.pi
                        unit = '[MHz]'
                    elif desc == 't1' or desc == 't2star':
                        p_val = param[1] / 1e-6 / 2 / np.pi
<<<<<<< HEAD
                        unit = '[$\mu$ s]'
=======
                        unit = '[$\\mu$s]'
>>>>>>> ec109c66
                    elif desc == 'V_to_Hz':
                        p_val = param[1] / 1e6
                        unit = '[MHz/V]'
                    elif desc == 'rise_time':
                        p_val = param[1] / 1e-9
                        unit = '[ns]'
                    else:
                        p_val = param[1]
                    if not(p_name in parameters.keys()):
                        parameters[p_name] = []
                    parameters[p_name].append(p_val)
                    units[p_name] = unit
    n_params = len(parameters.keys())
    its = range(1, len(goal_function) + 1)
    if n_params > 0:
        nrows = np.ceil(np.sqrt(n_params + 1))
        ncols = np.ceil((n_params + 1) / nrows)
        plt.figure(figsize=(3 * ncols, 2 * nrows))
        ii = 1
        for key in parameters.keys():
            plt.subplot(nrows, ncols, ii)
            plt.plot(its, parameters[key])
            plt.grid()
            plt.title(key.replace('_', '\_'))
            plt.ylabel(units[key])
            ii += 1
        plt.subplot(nrows, ncols, ii)
        plt.title("Goal")
        plt.grid()
        plt.semilogy(its, goal_function)
        plt.tight_layout()



def plot_envelope_history(logfilename):
    with open(logfilename, "r") as filename:
        log = filename.readlines()
    point = json.loads(log[-1])
    fig, ax = plt.subplots()
    plt.subplots_adjust(left=0.25, bottom=0.25)
    l1, = plt.plot(point['inphase'], lw=2)
    l2, = plt.plot(point['quadrature'], lw=2)
    # plt.legend(['inphase', 'quadrature'])
    # plt.grid()
    axit = plt.axes([0.25, 0.1, 0.65, 0.03])
    s = Slider(axit, 'Iterations', 0, len(log), valinit=len(log))

    def update(val):
        it = int(s.val)
        point = json.loads(log[it])
        l1.set_ydata(point['inphase'])
        l2.set_ydata(point['quadrature'])
        ax.autoscale()
        fig.canvas.draw_idle()
    s.on_changed(update)
    plt.show()


def plot_awg(logfolder=""):
    logfilename = logfolder + "awg.log"
    if not os.path.isfile(logfilename):
        logfilename = "/tmp/c3logs/recent/awg.log"
    with open(logfilename, "r") as filename:
        log = filename.readlines()
    point = json.loads(log[-1])
    fig, ax = plt.subplots()
    l1, = plt.plot(point['inphase'], lw=2)
    l2, = plt.plot(point['quadrature'], lw=2)
    plt.show()<|MERGE_RESOLUTION|>--- conflicted
+++ resolved
@@ -143,11 +143,7 @@
                         unit = '[MHz]'
                     elif desc == 't1' or desc == 't2star':
                         p_val = param[1] / 1e-6 / 2 / np.pi
-<<<<<<< HEAD
-                        unit = '[$\mu$ s]'
-=======
                         unit = '[$\\mu$s]'
->>>>>>> ec109c66
                     elif desc == 'V_to_Hz':
                         p_val = param[1] / 1e6
                         unit = '[MHz/V]'
