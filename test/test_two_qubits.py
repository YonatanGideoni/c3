"""
integration testing module for C1 optimization through two-qubits example
"""

import copy
import numpy as np

# Main C3 objects
from c3.c3objs import Quantity as Qty
from c3.parametermap import ParameterMap as Pmap
from c3.experiment import Experiment as Exp
from c3.system.model import Model as Mdl
from c3.generator.generator import Generator as Gnr

# Building blocks
import c3.generator.devices as devices
import c3.system.chip as chip
import c3.signal.pulse as pulse
import c3.signal.gates as gates
import c3.system.tasks as tasks

# Libs and helpers
import c3.libraries.algorithms as algorithms
import c3.libraries.hamiltonians as hamiltonians
import c3.libraries.fidelities as fidelities
import c3.libraries.envelopes as envelopes

from c3.optimizers.c1 import C1


<<<<<<< HEAD
def c1_integration_setup() -> Optimizer:
    """script for setting up two qubits and optimising a simple gate

    Returns
    -------
    float
        result of optimisation run
    """

    qubit_lvls = 3
    freq_q1 = 5e9
    anhar_q1 = -210e6
    t1_q1 = 27e-6
    t2star_q1 = 39e-6
    qubit_temp = 50e-3

    q1 = chip.Qubit(
        name="Q1",
        desc="Qubit 1",
        hilbert_dim=qubit_lvls,
        freq=Qty(
            value=freq_q1,
            min_val=4.995e9,
            max_val=5.005e9,
            unit='Hz 2pi'
        ),
        anhar=Qty(
            value=anhar_q1,
            min_val=-380e6,
            max_val=-120e6,
            unit='Hz 2pi'
        ),

        t1=Qty(
            value=t1_q1,
            min_val=1e-6,
            max_val=90e-6,
            unit='s'
        ),
        t2star=Qty(
            value=t2star_q1,
            min_val=10e-6,
            max_val=90e-3,
            unit='s'
        ),
        temp=Qty(
            value=qubit_temp,
            min_val=0.0,
            max_val=0.12,
            unit='K'
        )
    )

    freq_q2 = 5.6e9
    anhar_q2 = -240e6
    t1_q2 = 23e-6
    t2star_q2 = 31e-6
    q2 = chip.Qubit(
        name="Q2",
        desc="Qubit 2",
        freq=Qty(
            value=freq_q2,
            min_val=5.595e9,
            max_val=5.605e9,
            unit='Hz 2pi'
        ),
        anhar=Qty(
            value=anhar_q2,
            min_val=-380e6,
            max_val=-120e6,
            unit='Hz 2pi'
        ),
        hilbert_dim=qubit_lvls,
        t1=Qty(
            value=t1_q2,
            min_val=1e-6,
            max_val=90e-6,
            unit='s'
        ),
        t2star=Qty(
            value=t2star_q2,
            min_val=10e-6,
            max_val=90e-6,
            unit='s'
        ),
        temp=Qty(
            value=qubit_temp,
            min_val=0.0,
            max_val=0.12,
            unit='K'
        )
    )

    coupling_strength = 20e6
    q1q2 = chip.Coupling(
        name="Q1-Q2",
        desc="coupling",
        comment="Coupling qubit 1 to qubit 2",
        connected=["Q1", "Q2"],
        strength=Qty(
            value=coupling_strength,
            min_val=-1 * 1e3,
            max_val=200e6,
            unit='Hz 2pi'
        ),
        hamiltonian_func=hamiltonians.int_XX
    )

    drive = chip.Drive(
        name="d1",
        desc="Drive 1",
        comment="Drive line 1 on qubit 1",
        connected=["Q1"],
        hamiltonian_func=hamiltonians.x_drive
=======
qubit_lvls = 3
freq_q1 = 5e9 * 2 * np.pi
anhar_q1 = -210e6 * 2 * np.pi
t1_q1 = 27e-6
t2star_q1 = 39e-6
qubit_temp = 50e-3

q1 = chip.Qubit(
    name="Q1",
    desc="Qubit 1",
    freq=Qty(
        value=freq_q1,
        min=4.995e9 * 2 * np.pi,
        max=5.005e9 * 2 * np.pi,
        unit='Hz 2pi'
    ),
    anhar=Qty(
        value=anhar_q1,
        min=-380e6 * 2 * np.pi,
        max=-120e6 * 2 * np.pi,
        unit='Hz 2pi'
    ),
    hilbert_dim=qubit_lvls,
    t1=Qty(
        value=t1_q1,
        min=1e-6,
        max=90e-6,
        unit='s'
    ),
    t2star=Qty(
        value=t2star_q1,
        min=10e-6,
        max=90e-3,
        unit='s'
    ),
    temp=Qty(
        value=qubit_temp,
        min=0.0,
        max=0.12,
        unit='K'
    )
)

freq_q2 = 5.6e9 * 2 * np.pi
anhar_q2 = -240e6 * 2 * np.pi
t1_q2 = 23e-6
t2star_q2 = 31e-6
q2 = chip.Qubit(
    name="Q2",
    desc="Qubit 2",
    freq=Qty(
        value=freq_q2,
        min=5.595e9 * 2 * np.pi,
        max=5.605e9 * 2 * np.pi,
        unit='Hz 2pi'
    ),
    anhar=Qty(
        value=anhar_q2,
        min=-380e6 * 2 * np.pi,
        max=-120e6 * 2 * np.pi,
        unit='Hz 2pi'
    ),
    hilbert_dim=qubit_lvls,
    t1=Qty(
        value=t1_q2,
        min=1e-6,
        max=90e-6,
        unit='s'
    ),
    t2star=Qty(
        value=t2star_q2,
        min=10e-6,
        max=90e-6,
        unit='s'
    ),
    temp=Qty(
        value=qubit_temp,
        min=0.0,
        max=0.12,
        unit='K'
    )
)

coupling_strength = 20e6 * 2 * np.pi
q1q2 = chip.Coupling(
    name="Q1-Q2",
    desc="coupling",
    comment="Coupling qubit 1 to qubit 2",
    connected=["Q1", "Q2"],
    strength=Qty(
        value=coupling_strength,
        min=-1 * 1e3 * 2 * np.pi,
        max=200e6 * 2 * np.pi,
        unit='Hz 2pi'
    ),
    hamiltonian_func=hamiltonians.int_XX
)


drive = chip.Drive(
    name="d1",
    desc="Drive 1",
    comment="Drive line 1 on qubit 1",
    connected=["Q1"],
    hamiltonian_func=hamiltonians.x_drive
)
drive2 = chip.Drive(
    name="d2",
    desc="Drive 2",
    comment="Drive line 2 on qubit 2",
    connected=["Q2"],
    hamiltonian_func=hamiltonians.x_drive
)

m00_q1 = 0.97  # Prop to read qubit 1 state 0 as 0
m01_q1 = 0.04  # Prop to read qubit 1 state 0 as 1
m00_q2 = 0.96  # Prop to read qubit 2 state 0 as 0
m01_q2 = 0.05  # Prop to read qubit 2 state 0 as 1
one_zeros = np.array([0] * qubit_lvls)
zero_ones = np.array([1] * qubit_lvls)
one_zeros[0] = 1
zero_ones[0] = 0
val1 = one_zeros * m00_q1 + zero_ones * m01_q1
val2 = one_zeros * m00_q2 + zero_ones * m01_q2
min = one_zeros * 0.8 + zero_ones * 0.0
max = one_zeros * 1.0 + zero_ones * 0.2
confusion_row1 = Qty(value=val1, min=min, max=max, unit="")
confusion_row2 = Qty(value=val2, min=min, max=max, unit="")
conf_matrix = tasks.ConfusionMatrix(Q1=confusion_row1, Q2=confusion_row2)

init_temp = 50e-3
init_ground = tasks.InitialiseGround(
    init_temp=Qty(
        value=init_temp,
        min=-0.001,
        max=0.22,
        unit='K'
    )
)

model = Mdl(
    [q1, q2], # Individual, self-contained components
    [drive, drive2, q1q2],  # Interactions between components
    [conf_matrix, init_ground] # SPAM processing
)

model.set_lindbladian(False)
model.set_dressed(True)

sim_res = 100e9 # Resolution for numerical simulation
awg_res = 2e9 # Realistic, limited resolution of an AWG
lo = devices.LO(name='lo', resolution=sim_res)
awg = devices.AWG(name='awg', resolution=awg_res)
mixer = devices.Mixer(name='mixer')

resp = devices.Response(
    name='resp',
    rise_time=Qty(
        value=0.3e-9,
        min=0.05e-9,
        max=0.6e-9,
        unit='s'
    ),
    resolution=sim_res
)

dig_to_an = devices.Digital_to_Analog(
    name="dac",
    resolution=sim_res
)

v2hz = 1e9
v_to_hz = devices.Volts_to_Hertz(
    name='v_to_hz',
    V_to_Hz=Qty(
        value=v2hz,
        min=0.9e9,
        max=1.1e9,
        unit='Hz 2pi/V'
>>>>>>> b191e019
    )
)

generator = Gnr([lo, awg, mixer, v_to_hz, dig_to_an, resp])

t_final = 7e-9   # Time for single qubit gates
sideband = 50e6 * 2 * np.pi
gauss_params_single = {
    'amp': Qty(
        value=0.5,
        min=0.4,
        max=0.6,
        unit="V"
    ),
    't_final': Qty(
        value=t_final,
        min=0.5 * t_final,
        max=1.5 * t_final,
        unit="s"
    ),
    'sigma': Qty(
        value=t_final / 4,
        min=t_final / 8,
        max=t_final / 2,
        unit="s"
    ),
    'xy_angle': Qty(
        value=0.0,
        min=-0.5 * np.pi,
        max=2.5 * np.pi,
        unit='rad'
    ),
    'freq_offset': Qty(
        value=-sideband - 3e6 * 2 * np.pi,
        min=-56 * 1e6 * 2 * np.pi,
        max=-52 * 1e6 * 2 * np.pi,
        unit='Hz 2pi'
    ),
    'delta': Qty(
        value=-1,
        min=-5,
        max=3,
        unit=""
    )
}

<<<<<<< HEAD
    m00_q1 = 0.97  # Prop to read qubit 1 state 0 as 0
    m01_q1 = 0.04  # Prop to read qubit 1 state 0 as 1
    m00_q2 = 0.96  # Prop to read qubit 2 state 0 as 0
    m01_q2 = 0.05  # Prop to read qubit 2 state 0 as 1
    one_zeros = np.array([0] * qubit_lvls)
    zero_ones = np.array([1] * qubit_lvls)
    one_zeros[0] = 1
    zero_ones[0] = 0
    val1 = one_zeros * m00_q1 + zero_ones * m01_q1
    val2 = one_zeros * m00_q2 + zero_ones * m01_q2
    min = one_zeros * 0.8 + zero_ones * 0.0
    max = one_zeros * 1.0 + zero_ones * 0.2
    confusion_row1 = Qty(value=val1, min_val=min, max_val=max, unit="")
    confusion_row2 = Qty(value=val2, min_val=min, max_val=max, unit="")
    conf_matrix = tasks.ConfusionMatrix(Q1=confusion_row1, Q2=confusion_row2)

    init_temp = 50e-3
    init_ground = tasks.InitialiseGround(
        init_temp=Qty(
            value=init_temp,
            min_val=-0.001,
            max_val=0.22,
            unit='K'
        )
    )
=======
>>>>>>> b191e019

gauss_env_single = pulse.Envelope(
    name="gauss",
    desc="Gaussian comp for single-qubit gates",
    params=gauss_params_single,
    shape=envelopes.gaussian_nonorm
)

<<<<<<< HEAD
    model.set_lindbladian(False)
    model.set_dressed(True)

    sim_res = 100e9 # Resolution for numerical simulation
    awg_res = 2e9 # Realistic, limited resolution of an AWG

    generator = Gnr(
        devices={
            "LO": devices.LO(name='lo', resolution=sim_res, outputs=1),
            "AWG": devices.AWG(name='awg', resolution=awg_res, outputs=1),
            "DigitalToAnalog": devices.DigitalToAnalog(
                name="dac",
                resolution=sim_res,
                inputs=1,
                outputs=1
            ),
            "Response": devices.Response(
                name='resp',
                rise_time=Qty(
                    value=0.3e-9,
                    min_val=0.05e-9,
                    max_val=0.6e-9,
                    unit='s'
                ),
                resolution=sim_res,
                inputs=1,
                outputs=1
            ),
            "Mixer": devices.Mixer(name='mixer', inputs=2, outputs=1),
            "VoltsToHertz": devices.VoltsToHertz(
                name='v_to_hz',
                V_to_Hz=Qty(
                    value=1e9,
                    min_val=0.9e9,
                    max_val=1.1e9,
                    unit='Hz/V'
                ),
                inputs=1,
                outputs=1
            )
        },
        chain=[
            "LO", "AWG", "DigitalToAnalog", "Response", "Mixer", "VoltsToHertz"
        ]
    )

    t_final = 7e-9   # Time for single qubit gates
    sideband = 50e6
    gauss_params_single = {
        'amp': Qty(
            value=0.5,
            min_val=0.4,
            max_val=0.6,
            unit="V"
        ),
=======
nodrive_env = pulse.Envelope(
    name="no_drive",
    params={
>>>>>>> b191e019
        't_final': Qty(
            value=t_final,
            min_val=0.5 * t_final,
            max_val=1.5 * t_final,
            unit="s"
<<<<<<< HEAD
        ),
        'sigma': Qty(
            value=t_final / 4,
            min_val=t_final / 8,
            max_val=t_final / 2,
            unit="s"
        ),
        'xy_angle': Qty(
            value=0.0,
            min_val=-0.5 * np.pi,
            max_val=2.5 * np.pi,
            unit='rad'
        ),
        'freq_offset': Qty(
            value=-sideband - 3e6,
            min_val=-56 * 1e6,
            max_val=-52 * 1e6,
            unit='Hz 2pi'
        ),
        'delta': Qty(
            value=-1,
            min_val=-5,
            max_val=3,
            unit=""
=======
>>>>>>> b191e019
        )
    },
    shape=envelopes.no_drive
)

lo_freq_q1 = 5e9 * 2 * np.pi + sideband
carrier_parameters = {
    'freq': Qty(
        value=lo_freq_q1,
        min=4.5e9 * 2 * np.pi,
        max=6e9 * 2 * np.pi,
        unit='Hz 2pi'
    ),
    'framechange': Qty(
        value=0.0,
        min= -np.pi,
        max= 3 * np.pi,
        unit='rad'
    )
<<<<<<< HEAD

    nodrive_env = pulse.Envelope(
        name="no_drive",
        params={
            't_final': Qty(
                value=t_final,
                min_val=0.5 * t_final,
                max_val=1.5 * t_final,
                unit="s"
            )
        },
        shape=envelopes.no_drive
    )

    lo_freq_q1 = 5e9 + sideband
    carrier_parameters = {
        'freq': Qty(
            value=lo_freq_q1,
            min_val=4.5e9,
            max_val=6e9,
            unit='Hz 2pi'
        ),
        'framechange': Qty(
            value=0.0,
            min_val= -np.pi,
            max_val= 3 * np.pi,
            unit='rad'
        )
    }
    carr = pulse.Carrier(
        name="carrier",
        desc="Frequency of the local oscillator",
        params=carrier_parameters
    )

    lo_freq_q2 = 5.6e9 + sideband
    carr_2 = copy.deepcopy(carr)
    carr_2.params['freq'].set_value(lo_freq_q2)

    X90p_q1 = gates.Instruction(
        name="X90p",
        t_start=0.0,
        t_end=t_final,
        channels=["d1"]
    )
    X90p_q2 = gates.Instruction(
        name="X90p",
        t_start=0.0,
        t_end=t_final,
        channels=["d2"]
    )
    QId_q1 = gates.Instruction(
        name="Id",
        t_start=0.0,
        t_end=t_final,
        channels=["d1"]
    )
    QId_q2 = gates.Instruction(
        name="Id",
        t_start=0.0,
        t_end=t_final,
        channels=["d2"]
    )

    X90p_q1.add_component(gauss_env_single, "d1")
    X90p_q1.add_component(carr, "d1")
    QId_q1.add_component(nodrive_env, "d1")
    QId_q1.add_component(copy.deepcopy(carr), "d1")

    X90p_q2.add_component(copy.deepcopy(gauss_env_single), "d2")
    X90p_q2.add_component(carr_2, "d2")
    QId_q2.add_component(copy.deepcopy(nodrive_env), "d2")
    QId_q2.add_component(copy.deepcopy(carr_2), "d2")

    QId_q1.comps['d1']['carrier'].params['framechange'].set_value(
        (-sideband * t_final) % (2*np.pi)
    )
    QId_q2.comps['d2']['carrier'].params['framechange'].set_value(
        (-sideband * t_final) % (2*np.pi)
    )

    Y90p_q1 = copy.deepcopy(X90p_q1)
    Y90p_q1.name = "Y90p"
    X90m_q1 = copy.deepcopy(X90p_q1)
    X90m_q1.name = "X90m"
    Y90m_q1 = copy.deepcopy(X90p_q1)
    Y90m_q1.name = "Y90m"
    Y90p_q1.comps['d1']['gauss'].params['xy_angle'].set_value(0.5 * np.pi)
    X90m_q1.comps['d1']['gauss'].params['xy_angle'].set_value(np.pi)
    Y90m_q1.comps['d1']['gauss'].params['xy_angle'].set_value(1.5 * np.pi)
    Q1_gates = [QId_q1, X90p_q1, Y90p_q1, X90m_q1, Y90m_q1]


    Y90p_q2 = copy.deepcopy(X90p_q2)
    Y90p_q2.name = "Y90p"
    X90m_q2 = copy.deepcopy(X90p_q2)
    X90m_q2.name = "X90m"
    Y90m_q2 = copy.deepcopy(X90p_q2)
    Y90m_q2.name = "Y90m"
    Y90p_q2.comps['d2']['gauss'].params['xy_angle'].set_value(0.5 * np.pi)
    X90m_q2.comps['d2']['gauss'].params['xy_angle'].set_value(np.pi)
    Y90m_q2.comps['d2']['gauss'].params['xy_angle'].set_value(1.5 * np.pi)
    Q2_gates = [QId_q2, X90p_q2, Y90p_q2, X90m_q2, Y90m_q2]

    all_1q_gates_comb = []
    for g1 in Q1_gates:
        for g2 in Q2_gates:
            g = gates.Instruction(
                name="NONE",
                t_start=0.0,
                t_end=t_final,
                channels=[]
            )
            g.name = g1.name + ":" + g2.name
            channels = []
            channels.extend(g1.comps.keys())
            channels.extend(g2.comps.keys())
            for chan in channels:
                g.comps[chan] = {}
                if chan in g1.comps:
                    g.comps[chan].update(g1.comps[chan])
                if chan in g2.comps:
                    g.comps[chan].update(g2.comps[chan])
            all_1q_gates_comb.append(g)

    pmap = Pmap(all_1q_gates_comb, generator, model)

    exp = Exp(pmap)

    generator.devices['AWG'].enable_drag_2()

    exp.set_opt_gates(["X90p:Id"])

    gateset_opt_map = [
        [
            ("X90p:Id", "d1", "gauss", "amp"),
        ],
        [
            ("X90p:Id", "d1", "gauss", "freq_offset"),
        ],
        [
            ("X90p:Id", "d1", "gauss", "xy_angle"),
        ],
        [
            ("X90p:Id", "d1", "gauss", "delta"),
        ]
=======
}
carr = pulse.Carrier(
    name="carrier",
    desc="Frequency of the local oscillator",
    params=carrier_parameters
)

lo_freq_q2 = 5.6e9 * 2 * np.pi + sideband
carr_2 = copy.deepcopy(carr)
carr_2.params['freq'].set_value(lo_freq_q2)

X90p_q1 = gates.Instruction(
    name="X90p",
    t_start=0.0,
    t_end=t_final,
    channels=["d1"]
)
X90p_q2 = gates.Instruction(
    name="X90p",
    t_start=0.0,
    t_end=t_final,
    channels=["d2"]
)
QId_q1 = gates.Instruction(
    name="Id",
    t_start=0.0,
    t_end=t_final,
    channels=["d1"]
)
QId_q2 = gates.Instruction(
    name="Id",
    t_start=0.0,
    t_end=t_final,
    channels=["d2"]
)

X90p_q1.add_component(gauss_env_single, "d1")
X90p_q1.add_component(carr, "d1")
QId_q1.add_component(nodrive_env, "d1")
QId_q1.add_component(copy.deepcopy(carr), "d1")

X90p_q2.add_component(copy.deepcopy(gauss_env_single), "d2")
X90p_q2.add_component(carr_2, "d2")
QId_q2.add_component(copy.deepcopy(nodrive_env), "d2")
QId_q2.add_component(copy.deepcopy(carr_2), "d2")

QId_q1.comps['d1']['carrier'].params['framechange'].set_value(
    (-sideband * t_final) % (2*np.pi)
)
QId_q2.comps['d2']['carrier'].params['framechange'].set_value(
    (-sideband * t_final) % (2*np.pi)
)

Y90p_q1 = copy.deepcopy(X90p_q1)
Y90p_q1.name = "Y90p"
X90m_q1 = copy.deepcopy(X90p_q1)
X90m_q1.name = "X90m"
Y90m_q1 = copy.deepcopy(X90p_q1)
Y90m_q1.name = "Y90m"
Y90p_q1.comps['d1']['gauss'].params['xy_angle'].set_value(0.5 * np.pi)
X90m_q1.comps['d1']['gauss'].params['xy_angle'].set_value(np.pi)
Y90m_q1.comps['d1']['gauss'].params['xy_angle'].set_value(1.5 * np.pi)
Q1_gates = [QId_q1, X90p_q1, Y90p_q1, X90m_q1, Y90m_q1]


Y90p_q2 = copy.deepcopy(X90p_q2)
Y90p_q2.name = "Y90p"
X90m_q2 = copy.deepcopy(X90p_q2)
X90m_q2.name = "X90m"
Y90m_q2 = copy.deepcopy(X90p_q2)
Y90m_q2.name = "Y90m"
Y90p_q2.comps['d2']['gauss'].params['xy_angle'].set_value(0.5 * np.pi)
X90m_q2.comps['d2']['gauss'].params['xy_angle'].set_value(np.pi)
Y90m_q2.comps['d2']['gauss'].params['xy_angle'].set_value(1.5 * np.pi)
Q2_gates = [QId_q2, X90p_q2, Y90p_q2, X90m_q2, Y90m_q2]

all_1q_gates_comb = []
for g1 in Q1_gates:
    for g2 in Q2_gates:
        g = gates.Instruction(
            name="NONE",
            t_start=0.0,
            t_end=t_final,
            channels=[]
        )
        g.name = g1.name + ":" + g2.name
        channels = []
        channels.extend(g1.comps.keys())
        channels.extend(g2.comps.keys())
        for chan in channels:
            g.comps[chan] = {}
            if chan in g1.comps:
                g.comps[chan].update(g1.comps[chan])
            if chan in g2.comps:
                g.comps[chan].update(g2.comps[chan])
        all_1q_gates_comb.append(g)

pmap = Pmap(all_1q_gates_comb, generator, model)

exp = Exp(pmap)

generator.devices['awg'].enable_drag_2()

exp.set_opt_gates(["X90p:Id"])

gateset_opt_map = [
    [
        ("X90p:Id", "d1", "gauss", "amp"),
    ],
    [
        ("X90p:Id", "d1", "gauss", "freq_offset"),
    ],
    [
        ("X90p:Id", "d1", "gauss", "xy_angle"),
    ],
    [
        ("X90p:Id", "d1", "gauss", "delta"),
>>>>>>> b191e019
    ]
]

pmap.set_opt_map(gateset_opt_map)

opt = C1(
    dir_path="/tmp/c3log/",
    fid_func=fidelities.average_infid_set,
    fid_subspace=["Q1", "Q2"],
    pmap=pmap,
    algorithm=algorithms.lbfgs,
    options={"maxfun" : 2},
    run_name="better_X90"
)

opt.set_exp(exp)


def run_optim() -> float:
    """
    Perform the optimization run
    """
    opt.optimize_controls()
    return (opt.current_best_goal)


def test_two_qubits() -> None:
    """
    check if optimization result is below 1e-2
    """
    assert run_optim() < 0.01


def test_signals() -> None:
    """
    Test if the generated signals are correct at the first and last sample and at sample #12.
    """
    gen_signal, ts = generator.generate_signals(X90p_q1)
    assert np.max(gen_signal["d1"]["values"]) == 442864262.3882865
    assert gen_signal["d1"]["values"][0] == 0
    assert gen_signal["d1"]["values"][12] == -18838613.771749068
    assert gen_signal["d1"]["values"][-1] == 47702706.02427947
    assert ts[0] == 5e-12
    assert ts[12] == 1.25e-10
    assert ts[-1] == 6.995e-09


def test_hamiltonian_of_t() -> None:
    signal, ts = generator.generate_signals(X90p_q1)
    cflds_t = signal["d1"]["values"][16]
    hdrift, hks = model.get_Hamiltonians()
    hamiltonian = hdrift.numpy() + cflds_t.numpy() * hks["d1"].numpy()
    precomp_hamiltonian = [
        [-2.37105674e+05+0.j, -4.39488626e+05+0.j,  6.42557156e-09+0.j,
        -1.39929598e+07+0.j,  4.80420449e-08+0.j, -5.12932000e+01+0.j,
        -9.18583639e-10+0.j, -7.52868617e+02+0.j, -4.60493681e-10+0.j,],
        [-4.39488626e+05+0.j,  3.51895367e+10+0.j, -1.05404930e+06+0.j,
        -4.21166702e-06+0.j, -1.39659734e+07+0.j, -3.38001933e-07+0.j,
        -1.70280246e+05+0.j, -3.42845091e-07+0.j, -1.12262365e+03+0.j,],
        [ 8.21276864e-09+0.j, -1.05404930e+06+0.j,  6.88776096e+10+0.j,
        -2.87659692e+01+0.j, -4.35040944e-06+0.j, -1.40273221e+07+0.j,
        6.11788641e-06+0.j, -5.67966729e+05+0.j, -5.92691374e-06+0.j,],
        [-1.39929598e+07+0.j, -4.06274727e-06+0.j, -2.87659692e+01+0.j,
        3.14112585e+10+0.j, -1.97916311e+05+0.j, -2.68973468e-05+0.j,
        -1.97926130e+07+0.j, -5.91563241e-06+0.j, -1.02890811e+02+0.j,],
        [ 5.04042505e-08+0.j, -1.39659734e+07+0.j, -1.84797479e-06+0.j,
        -1.97916311e+05+0.j,  6.65933163e+10+0.j, -2.45595202e+05+0.j,
        1.03870858e-05+0.j, -1.97587093e+07+0.j,  1.03713136e-05+0.j,],
        [-5.12932000e+01+0.j, -4.57618676e-07+0.j, -1.40273221e+07+0.j,
        -2.68926902e-05+0.j, -2.45595202e+05+0.j,  1.00297674e+11+0.j,
        3.15118982e+04+0.j,  7.62930650e-06+0.j, -1.97559869e+07+0.j,],
        [-1.21110840e-09+0.j, -1.70280246e+05+0.j,  6.09999393e-06+0.j,
        -1.97926130e+07+0.j,  1.07057873e-05+0.j,  3.15118982e+04+0.j,
        6.15061801e+10+0.j,  6.36236697e+05+0.j, -2.25524516e-05+0.j,],
        [-7.52868617e+02+0.j, -3.44707736e-07+0.j, -5.67966729e+05+0.j,
        -5.93053357e-06+0.j, -1.97587093e+07+0.j,  8.58298081e-06+0.j,
        6.36236697e+05+0.j,  9.66811548e+10+0.j,  1.30140463e+06+0.j,],
        [-5.01826729e-10+0.j, -1.12262365e+03+0.j, -5.92318845e-06+0.j,
        -1.02890811e+02+0.j,  1.04309182e-05+0.j, -1.97559869e+07+0.j,
        -2.25571082e-05+0.j,  1.30140463e+06+0.j,  1.30377086e+11+0.j,],
    ]

    assert (hamiltonian - precomp_hamiltonian < 1e-15).any()


def test_propagation() -> None:
    signal, ts = generator.generate_signals(X90p_q1)
    propagator = exp.propagation(signal, ts, "X90p:Id")
    precomputed = np.array(
        [
            [-5.42470209e-02 - 7.55118401e-01j, 1.31475007e-04 - 1.66893081e-04j,
             5.81482026e-08 + 4.56344704e-08j, 6.51945328e-01 - 3.21728860e-02j,
             1.20669716e-04 + 5.09331324e-05j, 3.19775048e-08 + 1.04614907e-07j,
             -9.41458634e-03 - 2.63990622e-02j, 3.55609615e-05 - 2.18958182e-04j,
             -6.42952047e-07 - 1.07156481e-06j]
        ]
     )

    assert ((propagator.numpy()[3] - precomputed) < 1e-8).all()<|MERGE_RESOLUTION|>--- conflicted
+++ resolved
@@ -28,122 +28,6 @@
 from c3.optimizers.c1 import C1
 
 
-<<<<<<< HEAD
-def c1_integration_setup() -> Optimizer:
-    """script for setting up two qubits and optimising a simple gate
-
-    Returns
-    -------
-    float
-        result of optimisation run
-    """
-
-    qubit_lvls = 3
-    freq_q1 = 5e9
-    anhar_q1 = -210e6
-    t1_q1 = 27e-6
-    t2star_q1 = 39e-6
-    qubit_temp = 50e-3
-
-    q1 = chip.Qubit(
-        name="Q1",
-        desc="Qubit 1",
-        hilbert_dim=qubit_lvls,
-        freq=Qty(
-            value=freq_q1,
-            min_val=4.995e9,
-            max_val=5.005e9,
-            unit='Hz 2pi'
-        ),
-        anhar=Qty(
-            value=anhar_q1,
-            min_val=-380e6,
-            max_val=-120e6,
-            unit='Hz 2pi'
-        ),
-
-        t1=Qty(
-            value=t1_q1,
-            min_val=1e-6,
-            max_val=90e-6,
-            unit='s'
-        ),
-        t2star=Qty(
-            value=t2star_q1,
-            min_val=10e-6,
-            max_val=90e-3,
-            unit='s'
-        ),
-        temp=Qty(
-            value=qubit_temp,
-            min_val=0.0,
-            max_val=0.12,
-            unit='K'
-        )
-    )
-
-    freq_q2 = 5.6e9
-    anhar_q2 = -240e6
-    t1_q2 = 23e-6
-    t2star_q2 = 31e-6
-    q2 = chip.Qubit(
-        name="Q2",
-        desc="Qubit 2",
-        freq=Qty(
-            value=freq_q2,
-            min_val=5.595e9,
-            max_val=5.605e9,
-            unit='Hz 2pi'
-        ),
-        anhar=Qty(
-            value=anhar_q2,
-            min_val=-380e6,
-            max_val=-120e6,
-            unit='Hz 2pi'
-        ),
-        hilbert_dim=qubit_lvls,
-        t1=Qty(
-            value=t1_q2,
-            min_val=1e-6,
-            max_val=90e-6,
-            unit='s'
-        ),
-        t2star=Qty(
-            value=t2star_q2,
-            min_val=10e-6,
-            max_val=90e-6,
-            unit='s'
-        ),
-        temp=Qty(
-            value=qubit_temp,
-            min_val=0.0,
-            max_val=0.12,
-            unit='K'
-        )
-    )
-
-    coupling_strength = 20e6
-    q1q2 = chip.Coupling(
-        name="Q1-Q2",
-        desc="coupling",
-        comment="Coupling qubit 1 to qubit 2",
-        connected=["Q1", "Q2"],
-        strength=Qty(
-            value=coupling_strength,
-            min_val=-1 * 1e3,
-            max_val=200e6,
-            unit='Hz 2pi'
-        ),
-        hamiltonian_func=hamiltonians.int_XX
-    )
-
-    drive = chip.Drive(
-        name="d1",
-        desc="Drive 1",
-        comment="Drive line 1 on qubit 1",
-        connected=["Q1"],
-        hamiltonian_func=hamiltonians.x_drive
-=======
 qubit_lvls = 3
 freq_q1 = 5e9 * 2 * np.pi
 anhar_q1 = -210e6 * 2 * np.pi
@@ -156,33 +40,33 @@
     desc="Qubit 1",
     freq=Qty(
         value=freq_q1,
-        min=4.995e9 * 2 * np.pi,
-        max=5.005e9 * 2 * np.pi,
+        min_val=4.995e9 * 2 * np.pi,
+        max_val=5.005e9 * 2 * np.pi,
         unit='Hz 2pi'
     ),
     anhar=Qty(
         value=anhar_q1,
-        min=-380e6 * 2 * np.pi,
-        max=-120e6 * 2 * np.pi,
+        min_val=-380e6 * 2 * np.pi,
+        max_val=-120e6 * 2 * np.pi,
         unit='Hz 2pi'
     ),
     hilbert_dim=qubit_lvls,
     t1=Qty(
         value=t1_q1,
-        min=1e-6,
-        max=90e-6,
+        min_val=1e-6,
+        max_val=90e-6,
         unit='s'
     ),
     t2star=Qty(
         value=t2star_q1,
-        min=10e-6,
-        max=90e-3,
+        min_val=10e-6,
+        max_val=90e-3,
         unit='s'
     ),
     temp=Qty(
         value=qubit_temp,
-        min=0.0,
-        max=0.12,
+        min_val=0.0,
+        max_val=0.12,
         unit='K'
     )
 )
@@ -196,33 +80,33 @@
     desc="Qubit 2",
     freq=Qty(
         value=freq_q2,
-        min=5.595e9 * 2 * np.pi,
-        max=5.605e9 * 2 * np.pi,
+        min_val=5.595e9 * 2 * np.pi,
+        max_val=5.605e9 * 2 * np.pi,
         unit='Hz 2pi'
     ),
     anhar=Qty(
         value=anhar_q2,
-        min=-380e6 * 2 * np.pi,
-        max=-120e6 * 2 * np.pi,
+        min_val=-380e6 * 2 * np.pi,
+        max_val=-120e6 * 2 * np.pi,
         unit='Hz 2pi'
     ),
     hilbert_dim=qubit_lvls,
     t1=Qty(
         value=t1_q2,
-        min=1e-6,
-        max=90e-6,
+        min_val=1e-6,
+        max_val=90e-6,
         unit='s'
     ),
     t2star=Qty(
         value=t2star_q2,
-        min=10e-6,
-        max=90e-6,
+        min_val=10e-6,
+        max_val=90e-6,
         unit='s'
     ),
     temp=Qty(
         value=qubit_temp,
-        min=0.0,
-        max=0.12,
+        min_val=0.0,
+        max_val=0.12,
         unit='K'
     )
 )
@@ -235,8 +119,8 @@
     connected=["Q1", "Q2"],
     strength=Qty(
         value=coupling_strength,
-        min=-1 * 1e3 * 2 * np.pi,
-        max=200e6 * 2 * np.pi,
+        min_val=-1 * 1e3 * 2 * np.pi,
+        max_val=200e6 * 2 * np.pi,
         unit='Hz 2pi'
     ),
     hamiltonian_func=hamiltonians.int_XX
@@ -270,16 +154,16 @@
 val2 = one_zeros * m00_q2 + zero_ones * m01_q2
 min = one_zeros * 0.8 + zero_ones * 0.0
 max = one_zeros * 1.0 + zero_ones * 0.2
-confusion_row1 = Qty(value=val1, min=min, max=max, unit="")
-confusion_row2 = Qty(value=val2, min=min, max=max, unit="")
+confusion_row1 = Qty(value=val1, min_val=min, max_val=max, unit="")
+confusion_row2 = Qty(value=val2, min_val=min, max_val=max, unit="")
 conf_matrix = tasks.ConfusionMatrix(Q1=confusion_row1, Q2=confusion_row2)
 
 init_temp = 50e-3
 init_ground = tasks.InitialiseGround(
     init_temp=Qty(
         value=init_temp,
-        min=-0.001,
-        max=0.22,
+        min_val=-0.001,
+        max_val=0.22,
         unit='K'
     )
 )
@@ -295,377 +179,131 @@
 
 sim_res = 100e9 # Resolution for numerical simulation
 awg_res = 2e9 # Realistic, limited resolution of an AWG
-lo = devices.LO(name='lo', resolution=sim_res)
-awg = devices.AWG(name='awg', resolution=awg_res)
-mixer = devices.Mixer(name='mixer')
-
-resp = devices.Response(
-    name='resp',
-    rise_time=Qty(
-        value=0.3e-9,
-        min=0.05e-9,
-        max=0.6e-9,
-        unit='s'
-    ),
-    resolution=sim_res
-)
-
-dig_to_an = devices.Digital_to_Analog(
-    name="dac",
-    resolution=sim_res
-)
-
-v2hz = 1e9
-v_to_hz = devices.Volts_to_Hertz(
-    name='v_to_hz',
-    V_to_Hz=Qty(
-        value=v2hz,
-        min=0.9e9,
-        max=1.1e9,
-        unit='Hz 2pi/V'
->>>>>>> b191e019
-    )
-)
-
-generator = Gnr([lo, awg, mixer, v_to_hz, dig_to_an, resp])
+
+generator = Gnr(
+    devices={
+        "LO": devices.LO(name='lo', resolution=sim_res, outputs=1),
+        "AWG": devices.AWG(name='awg', resolution=awg_res, outputs=1),
+        "DigitalToAnalog": devices.DigitalToAnalog(
+            name="dac",
+            resolution=sim_res,
+            inputs=1,
+            outputs=1
+        ),
+        "Response": devices.Response(
+            name='resp',
+            rise_time=Qty(
+                value=0.3e-9,
+                min_val=0.05e-9,
+                max_val=0.6e-9,
+                unit='s'
+            ),
+            resolution=sim_res,
+            inputs=1,
+            outputs=1
+        ),
+        "Mixer": devices.Mixer(name='mixer', inputs=2, outputs=1),
+        "VoltsToHertz": devices.VoltsToHertz(
+            name='v_to_hz',
+            V_to_Hz=Qty(
+                value=1e9,
+                min_val=0.9e9,
+                max_val=1.1e9,
+                unit='Hz/V'
+            ),
+            inputs=1,
+            outputs=1
+        )
+    },
+    chain=[
+        "LO", "AWG", "DigitalToAnalog", "Response", "Mixer", "VoltsToHertz"
+    ]
+)
 
 t_final = 7e-9   # Time for single qubit gates
-sideband = 50e6 * 2 * np.pi
+sideband = 50e6
 gauss_params_single = {
     'amp': Qty(
         value=0.5,
-        min=0.4,
-        max=0.6,
+        min_val=0.4,
+        max_val=0.6,
         unit="V"
     ),
     't_final': Qty(
         value=t_final,
-        min=0.5 * t_final,
-        max=1.5 * t_final,
+        min_val=0.5 * t_final,
+        max_val=1.5 * t_final,
         unit="s"
     ),
     'sigma': Qty(
         value=t_final / 4,
-        min=t_final / 8,
-        max=t_final / 2,
+        min_val=t_final / 8,
+        max_val=t_final / 2,
         unit="s"
     ),
     'xy_angle': Qty(
         value=0.0,
-        min=-0.5 * np.pi,
-        max=2.5 * np.pi,
+        min_val=-0.5 * np.pi,
+        max_val=2.5 * np.pi,
         unit='rad'
     ),
     'freq_offset': Qty(
-        value=-sideband - 3e6 * 2 * np.pi,
-        min=-56 * 1e6 * 2 * np.pi,
-        max=-52 * 1e6 * 2 * np.pi,
+        value=-sideband - 3e6,
+        min_val=-56 * 1e6,
+        max_val=-52 * 1e6,
         unit='Hz 2pi'
     ),
     'delta': Qty(
         value=-1,
-        min=-5,
-        max=3,
+        min_val=-5,
+        max_val=3,
         unit=""
     )
 }
 
-<<<<<<< HEAD
-    m00_q1 = 0.97  # Prop to read qubit 1 state 0 as 0
-    m01_q1 = 0.04  # Prop to read qubit 1 state 0 as 1
-    m00_q2 = 0.96  # Prop to read qubit 2 state 0 as 0
-    m01_q2 = 0.05  # Prop to read qubit 2 state 0 as 1
-    one_zeros = np.array([0] * qubit_lvls)
-    zero_ones = np.array([1] * qubit_lvls)
-    one_zeros[0] = 1
-    zero_ones[0] = 0
-    val1 = one_zeros * m00_q1 + zero_ones * m01_q1
-    val2 = one_zeros * m00_q2 + zero_ones * m01_q2
-    min = one_zeros * 0.8 + zero_ones * 0.0
-    max = one_zeros * 1.0 + zero_ones * 0.2
-    confusion_row1 = Qty(value=val1, min_val=min, max_val=max, unit="")
-    confusion_row2 = Qty(value=val2, min_val=min, max_val=max, unit="")
-    conf_matrix = tasks.ConfusionMatrix(Q1=confusion_row1, Q2=confusion_row2)
-
-    init_temp = 50e-3
-    init_ground = tasks.InitialiseGround(
-        init_temp=Qty(
-            value=init_temp,
-            min_val=-0.001,
-            max_val=0.22,
-            unit='K'
-        )
+lo_freq_q1 = 5e9 * 2 * np.pi + sideband
+carrier_parameters = {
+    'freq': Qty(
+        value=lo_freq_q1,
+        min_val=4.5e9 * 2 * np.pi,
+        max_val=6e9 * 2 * np.pi,
+        unit='Hz 2pi'
+    ),
+    'framechange': Qty(
+        value=0.0,
+        min_val= -np.pi,
+        max_val= 3 * np.pi,
+        unit='rad'
     )
-=======
->>>>>>> b191e019
-
-gauss_env_single = pulse.Envelope(
-    name="gauss",
-    desc="Gaussian comp for single-qubit gates",
-    params=gauss_params_single,
-    shape=envelopes.gaussian_nonorm
-)
-
-<<<<<<< HEAD
-    model.set_lindbladian(False)
-    model.set_dressed(True)
-
-    sim_res = 100e9 # Resolution for numerical simulation
-    awg_res = 2e9 # Realistic, limited resolution of an AWG
-
-    generator = Gnr(
-        devices={
-            "LO": devices.LO(name='lo', resolution=sim_res, outputs=1),
-            "AWG": devices.AWG(name='awg', resolution=awg_res, outputs=1),
-            "DigitalToAnalog": devices.DigitalToAnalog(
-                name="dac",
-                resolution=sim_res,
-                inputs=1,
-                outputs=1
-            ),
-            "Response": devices.Response(
-                name='resp',
-                rise_time=Qty(
-                    value=0.3e-9,
-                    min_val=0.05e-9,
-                    max_val=0.6e-9,
-                    unit='s'
-                ),
-                resolution=sim_res,
-                inputs=1,
-                outputs=1
-            ),
-            "Mixer": devices.Mixer(name='mixer', inputs=2, outputs=1),
-            "VoltsToHertz": devices.VoltsToHertz(
-                name='v_to_hz',
-                V_to_Hz=Qty(
-                    value=1e9,
-                    min_val=0.9e9,
-                    max_val=1.1e9,
-                    unit='Hz/V'
-                ),
-                inputs=1,
-                outputs=1
-            )
-        },
-        chain=[
-            "LO", "AWG", "DigitalToAnalog", "Response", "Mixer", "VoltsToHertz"
-        ]
-    )
-
-    t_final = 7e-9   # Time for single qubit gates
-    sideband = 50e6
-    gauss_params_single = {
-        'amp': Qty(
-            value=0.5,
-            min_val=0.4,
-            max_val=0.6,
-            unit="V"
-        ),
-=======
+}
+
 nodrive_env = pulse.Envelope(
     name="no_drive",
     params={
->>>>>>> b191e019
         't_final': Qty(
             value=t_final,
             min_val=0.5 * t_final,
             max_val=1.5 * t_final,
             unit="s"
-<<<<<<< HEAD
-        ),
-        'sigma': Qty(
-            value=t_final / 4,
-            min_val=t_final / 8,
-            max_val=t_final / 2,
-            unit="s"
-        ),
-        'xy_angle': Qty(
-            value=0.0,
-            min_val=-0.5 * np.pi,
-            max_val=2.5 * np.pi,
-            unit='rad'
-        ),
-        'freq_offset': Qty(
-            value=-sideband - 3e6,
-            min_val=-56 * 1e6,
-            max_val=-52 * 1e6,
-            unit='Hz 2pi'
-        ),
-        'delta': Qty(
-            value=-1,
-            min_val=-5,
-            max_val=3,
-            unit=""
-=======
->>>>>>> b191e019
         )
     },
     shape=envelopes.no_drive
 )
 
-lo_freq_q1 = 5e9 * 2 * np.pi + sideband
+lo_freq_q1 = 5e9 + sideband
 carrier_parameters = {
     'freq': Qty(
         value=lo_freq_q1,
-        min=4.5e9 * 2 * np.pi,
-        max=6e9 * 2 * np.pi,
+        min_val=4.5e9,
+        max_val=6e9,
         unit='Hz 2pi'
     ),
     'framechange': Qty(
         value=0.0,
-        min= -np.pi,
-        max= 3 * np.pi,
+        min_val= -np.pi,
+        max_val= 3 * np.pi,
         unit='rad'
     )
-<<<<<<< HEAD
-
-    nodrive_env = pulse.Envelope(
-        name="no_drive",
-        params={
-            't_final': Qty(
-                value=t_final,
-                min_val=0.5 * t_final,
-                max_val=1.5 * t_final,
-                unit="s"
-            )
-        },
-        shape=envelopes.no_drive
-    )
-
-    lo_freq_q1 = 5e9 + sideband
-    carrier_parameters = {
-        'freq': Qty(
-            value=lo_freq_q1,
-            min_val=4.5e9,
-            max_val=6e9,
-            unit='Hz 2pi'
-        ),
-        'framechange': Qty(
-            value=0.0,
-            min_val= -np.pi,
-            max_val= 3 * np.pi,
-            unit='rad'
-        )
-    }
-    carr = pulse.Carrier(
-        name="carrier",
-        desc="Frequency of the local oscillator",
-        params=carrier_parameters
-    )
-
-    lo_freq_q2 = 5.6e9 + sideband
-    carr_2 = copy.deepcopy(carr)
-    carr_2.params['freq'].set_value(lo_freq_q2)
-
-    X90p_q1 = gates.Instruction(
-        name="X90p",
-        t_start=0.0,
-        t_end=t_final,
-        channels=["d1"]
-    )
-    X90p_q2 = gates.Instruction(
-        name="X90p",
-        t_start=0.0,
-        t_end=t_final,
-        channels=["d2"]
-    )
-    QId_q1 = gates.Instruction(
-        name="Id",
-        t_start=0.0,
-        t_end=t_final,
-        channels=["d1"]
-    )
-    QId_q2 = gates.Instruction(
-        name="Id",
-        t_start=0.0,
-        t_end=t_final,
-        channels=["d2"]
-    )
-
-    X90p_q1.add_component(gauss_env_single, "d1")
-    X90p_q1.add_component(carr, "d1")
-    QId_q1.add_component(nodrive_env, "d1")
-    QId_q1.add_component(copy.deepcopy(carr), "d1")
-
-    X90p_q2.add_component(copy.deepcopy(gauss_env_single), "d2")
-    X90p_q2.add_component(carr_2, "d2")
-    QId_q2.add_component(copy.deepcopy(nodrive_env), "d2")
-    QId_q2.add_component(copy.deepcopy(carr_2), "d2")
-
-    QId_q1.comps['d1']['carrier'].params['framechange'].set_value(
-        (-sideband * t_final) % (2*np.pi)
-    )
-    QId_q2.comps['d2']['carrier'].params['framechange'].set_value(
-        (-sideband * t_final) % (2*np.pi)
-    )
-
-    Y90p_q1 = copy.deepcopy(X90p_q1)
-    Y90p_q1.name = "Y90p"
-    X90m_q1 = copy.deepcopy(X90p_q1)
-    X90m_q1.name = "X90m"
-    Y90m_q1 = copy.deepcopy(X90p_q1)
-    Y90m_q1.name = "Y90m"
-    Y90p_q1.comps['d1']['gauss'].params['xy_angle'].set_value(0.5 * np.pi)
-    X90m_q1.comps['d1']['gauss'].params['xy_angle'].set_value(np.pi)
-    Y90m_q1.comps['d1']['gauss'].params['xy_angle'].set_value(1.5 * np.pi)
-    Q1_gates = [QId_q1, X90p_q1, Y90p_q1, X90m_q1, Y90m_q1]
-
-
-    Y90p_q2 = copy.deepcopy(X90p_q2)
-    Y90p_q2.name = "Y90p"
-    X90m_q2 = copy.deepcopy(X90p_q2)
-    X90m_q2.name = "X90m"
-    Y90m_q2 = copy.deepcopy(X90p_q2)
-    Y90m_q2.name = "Y90m"
-    Y90p_q2.comps['d2']['gauss'].params['xy_angle'].set_value(0.5 * np.pi)
-    X90m_q2.comps['d2']['gauss'].params['xy_angle'].set_value(np.pi)
-    Y90m_q2.comps['d2']['gauss'].params['xy_angle'].set_value(1.5 * np.pi)
-    Q2_gates = [QId_q2, X90p_q2, Y90p_q2, X90m_q2, Y90m_q2]
-
-    all_1q_gates_comb = []
-    for g1 in Q1_gates:
-        for g2 in Q2_gates:
-            g = gates.Instruction(
-                name="NONE",
-                t_start=0.0,
-                t_end=t_final,
-                channels=[]
-            )
-            g.name = g1.name + ":" + g2.name
-            channels = []
-            channels.extend(g1.comps.keys())
-            channels.extend(g2.comps.keys())
-            for chan in channels:
-                g.comps[chan] = {}
-                if chan in g1.comps:
-                    g.comps[chan].update(g1.comps[chan])
-                if chan in g2.comps:
-                    g.comps[chan].update(g2.comps[chan])
-            all_1q_gates_comb.append(g)
-
-    pmap = Pmap(all_1q_gates_comb, generator, model)
-
-    exp = Exp(pmap)
-
-    generator.devices['AWG'].enable_drag_2()
-
-    exp.set_opt_gates(["X90p:Id"])
-
-    gateset_opt_map = [
-        [
-            ("X90p:Id", "d1", "gauss", "amp"),
-        ],
-        [
-            ("X90p:Id", "d1", "gauss", "freq_offset"),
-        ],
-        [
-            ("X90p:Id", "d1", "gauss", "xy_angle"),
-        ],
-        [
-            ("X90p:Id", "d1", "gauss", "delta"),
-        ]
-=======
 }
 carr = pulse.Carrier(
     name="carrier",
@@ -673,7 +311,7 @@
     params=carrier_parameters
 )
 
-lo_freq_q2 = 5.6e9 * 2 * np.pi + sideband
+lo_freq_q2 = 5.6e9 + sideband
 carr_2 = copy.deepcopy(carr)
 carr_2.params['freq'].set_value(lo_freq_q2)
 
@@ -767,7 +405,7 @@
 
 exp = Exp(pmap)
 
-generator.devices['awg'].enable_drag_2()
+generator.devices['AWG'].enable_drag_2()
 
 exp.set_opt_gates(["X90p:Id"])
 
@@ -783,7 +421,6 @@
     ],
     [
         ("X90p:Id", "d1", "gauss", "delta"),
->>>>>>> b191e019
     ]
 ]
 
@@ -871,7 +508,7 @@
 
 def test_propagation() -> None:
     signal, ts = generator.generate_signals(X90p_q1)
-    propagator = exp.propagation(signal, ts, "X90p:Id")
+    propagator = exp.propagation(signal, "X90p:Id")
     precomputed = np.array(
         [
             [-5.42470209e-02 - 7.55118401e-01j, 1.31475007e-04 - 1.66893081e-04j,
