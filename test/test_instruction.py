import copy
import pickle

import hjson
from numpy.testing import assert_array_almost_equal as almost_equal

from c3.libraries.fidelities import state_transfer_infid_set, unitary_infid
from c3.signal.gates import Instruction

from c3.c3objs import Quantity, hjson_decode, hjson_encode
from c3.experiment import Experiment
from c3.generator.generator import Generator
from c3.libraries.envelopes import envelopes
from c3.parametermap import ParameterMap
from c3.signal import gates, pulse
from c3.model import Model
import numpy as np
import pytest
from c3.libraries.constants import GATES
from examples.single_qubit_experiment import create_experiment

model = Model()
model.read_config("test/test_model.cfg")
generator = Generator()
generator.read_config("test/generator2.cfg")

t_final = 7e-9  # Time for single qubit gates
sideband = 50e6
gauss_params_single = {
    "amp": Quantity(value=0.5, min_val=0.4, max_val=0.6, unit="V"),
    "t_final": Quantity(
        value=t_final, min_val=0.5 * t_final, max_val=1.5 * t_final, unit="s"
    ),
    "sigma": Quantity(
        value=t_final / 4, min_val=t_final / 8, max_val=t_final / 2, unit="s"
    ),
    "xy_angle": Quantity(
        value=0.0, min_val=-0.5 * np.pi, max_val=2.5 * np.pi, unit="rad"
    ),
    "freq_offset": Quantity(
        value=-sideband - 3e6, min_val=-56 * 1e6, max_val=-52 * 1e6, unit="Hz 2pi"
    ),
    "delta": Quantity(value=-1, min_val=-5, max_val=3, unit=""),
}

gauss_env_single = pulse.EnvelopeDrag(
    name="gauss",
    desc="Gaussian comp for single-qubit gates",
    params=gauss_params_single,
    shape=envelopes["gaussian_nonorm"],
)

lo_freq_q1 = 5e9 + sideband
carrier_parameters = {
    "freq": Quantity(value=lo_freq_q1, min_val=4.5e9, max_val=6e9, unit="Hz 2pi"),
    "framechange": Quantity(value=0.0, min_val=-np.pi, max_val=3 * np.pi, unit="rad"),
}

carr = pulse.Carrier(
    name="carrier", desc="Frequency of the local oscillator", params=carrier_parameters
)

lo_freq_q2 = 5.6e9 + sideband
carr_2 = copy.deepcopy(carr)
carr_2.params["freq"].set_value(lo_freq_q2)

instr = gates.Instruction(
    name="multi_instruction",
    t_start=0.0,
    t_end=t_final * 3 + 6e-9,
    channels=["d1", "d2"],
)

instr.add_component(copy.deepcopy(gauss_env_single), "d1", name="gaussd1_1")
instr.add_component(
    copy.deepcopy(gauss_env_single),
    "d1",
    name="gaussd1_2",
    options={"delay": Quantity(1e-9), "trigger_comp": ("d1", "gaussd1_1")},
)
instr.add_component(
    copy.deepcopy(gauss_env_single),
    "d1",
    name="gaussd1_3",
    options={"delay": Quantity(1e-9), "trigger_comp": ("d1", "gaussd1_2")},
)
instr.add_component(copy.deepcopy(gauss_env_single), "d2", name="gaussd2_1")
instr.add_component(
    copy.deepcopy(gauss_env_single),
    "d2",
    name="gaussd2_2",
    options={
        "delay": Quantity(1e-9),
        "trigger_comp": ("d1", "gaussd1_2"),
        "t_final_cut": Quantity(0.9 * t_final),
    },
)
instr.add_component(carr, "d1")
instr.add_component(carr_2, "d2")

instr_dict_str = hjson.dumpsJSON(instr.asdict(), default=hjson_encode)
pmap = ParameterMap(model=model, generator=generator, instructions=[instr])

exp = Experiment(pmap)

with open("test/instruction.pickle", "rb") as filename:
    test_data = pickle.load(filename)


@pytest.mark.integration
def test_extended_pulse():
    instr_it = instr
    gen_signal = generator.generate_signals(instr_it)
    ts = gen_signal["d1"]["ts"]

    np.testing.assert_allclose(
        ts,
        test_data["signal"]["d1"]["ts"],
        atol=1e-9 * np.max(test_data["signal"]["d1"]["ts"]),
    )
    np.testing.assert_allclose(
        actual=gen_signal["d1"]["values"].numpy(),
        desired=test_data["signal"]["d1"]["values"].numpy(),
        atol=1e-9 * np.max(test_data["signal"]["d1"]["values"].numpy()),
    )
    np.testing.assert_allclose(
        actual=gen_signal["d2"]["values"].numpy(),
        desired=test_data["signal"]["d2"]["values"].numpy(),
        atol=1e-9 * np.max(test_data["signal"]["d2"]["values"].numpy()),
    )
    np.testing.assert_allclose(
        instr_it.get_full_gate_length(), test_data["full_gate_length1"]
    )
    instr_it.auto_adjust_t_end(buffer=0.2)
    np.testing.assert_allclose(
        instr_it.get_full_gate_length(), test_data["full_gate_length2"]
    )
    np.testing.assert_allclose(instr_it.t_end, test_data["t_end2"])

    pmap.set_parameters(
        [2 * t_final],
        [[("multi_instruction", "d1", "gaussd1_2", "t_final")]],
        extend_bounds=True,
    )

    gen_signal = generator.generate_signals(instr_it)
    np.testing.assert_allclose(
        actual=gen_signal["d1"]["values"].numpy(),
        desired=test_data["signal2"]["d1"]["values"].numpy(),
        atol=1e-9 * np.max(test_data["signal"]["d1"]["values"].numpy()),
    )
    np.testing.assert_allclose(
        actual=gen_signal["d2"]["values"].numpy(),
        desired=test_data["signal2"]["d2"]["values"].numpy(),
        atol=1e-9 * np.max(test_data["signal"]["d2"]["values"].numpy()),
    )
    instr_it.auto_adjust_t_end(0.1)
    gen_signal = generator.generate_signals(instr_it)
    np.testing.assert_allclose(
        actual=gen_signal["d1"]["values"].numpy(),
        desired=test_data["signal3"]["d1"]["values"].numpy(),
        atol=1e-9 * np.max(test_data["signal"]["d1"]["values"].numpy()),
    )
    np.testing.assert_allclose(
        actual=gen_signal["d2"]["values"].numpy(),
        desired=test_data["signal3"]["d2"]["values"].numpy(),
        atol=1e-9 * np.max(test_data["signal"]["d2"]["values"].numpy()),
    )


@pytest.mark.unit
def test_save_and_load():
    global instr, pmap
    instr = Instruction()
    instr.from_dict(hjson.loads(instr_dict_str, object_pairs_hook=hjson_decode))
    pmap = ParameterMap(model=model, generator=generator, instructions=[instr])
    test_extended_pulse()


@pytest.mark.unit
def test_str_conversion():
    assert repr(instr) == "Instruction[multi_instruction]"


@pytest.mark.unit
def test_set_name_ideal():
    """Check that asigning a name of a specific gate from the constants updates the ideal unitary."""
    instr.set_name("ry90p")
    assert (instr.ideal == GATES["ry90p"]).all()
    instr.set_name("crzp")
    assert (instr.ideal == GATES["crzp"]).all()


@pytest.mark.unit
def test_correct_ideal_assignment() -> None:
    custom_gate = np.array([[1, 0, 0, 0],
                            [0, 1, 0, 0],
                            [0, 0, 0, 1],
                            [0, 0, 1, 0]], dtype=np.complex)
    propagators = {"custom": custom_gate}
    instructions = {"custom": Instruction("custom", ideal=custom_gate)}
    psi_0 = np.array([[1], [0], [0], [0]])
    goal = state_transfer_infid_set(
        propagators=propagators,
        instructions=instructions,
        index=[0, 1],
        dims=[2, 2],
        psi_0=psi_0,
        n_eval=136,
    )
    almost_equal(goal, 0)

<<<<<<< HEAD
=======

>>>>>>> 60dfd015
@pytest.mark.unit
def test_correct_bloch_rotation_direction():
    # makes sure that the rotations on the bloch sphere are in the right direction
    GATE_NAME = 'ry90p[0]'
    exp = create_experiment()
    exp.compute_propagators()
    # TODO - remove this line after the ideal updating bug gets fixed...
    exp.pmap.instructions[GATE_NAME].set_ideal(None)

    ideal_gate = exp.pmap.instructions[GATE_NAME].get_ideal_gate(dims=[3])
    propagator = exp.propagators[GATE_NAME].numpy()
    # not equal to one because of imperfections in the propagation
<<<<<<< HEAD
    assert unitary_infid(ideal_gate, propagator, dims=[3]).numpy()[0] < 0.05
=======
    np.testing.assert_array_less(unitary_infid(ideal_gate, propagator, dims=[3]).numpy()[0], 0.05)
>>>>>>> 60dfd015
<|MERGE_RESOLUTION|>--- conflicted
+++ resolved
@@ -210,10 +210,7 @@
     )
     almost_equal(goal, 0)
 
-<<<<<<< HEAD
-=======
-
->>>>>>> 60dfd015
+
 @pytest.mark.unit
 def test_correct_bloch_rotation_direction():
     # makes sure that the rotations on the bloch sphere are in the right direction
@@ -226,8 +223,4 @@
     ideal_gate = exp.pmap.instructions[GATE_NAME].get_ideal_gate(dims=[3])
     propagator = exp.propagators[GATE_NAME].numpy()
     # not equal to one because of imperfections in the propagation
-<<<<<<< HEAD
-    assert unitary_infid(ideal_gate, propagator, dims=[3]).numpy()[0] < 0.05
-=======
-    np.testing.assert_array_less(unitary_infid(ideal_gate, propagator, dims=[3]).numpy()[0], 0.05)
->>>>>>> 60dfd015
+    np.testing.assert_array_less(unitary_infid(ideal_gate, propagator, dims=[3]).numpy()[0], 0.05)