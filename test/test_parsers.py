--- conflicted
+++ resolved
@@ -84,12 +84,7 @@
         params=carrier_parameters,
     )
 
-<<<<<<< HEAD
-    X90p_q1 = Instruction(name="X90p", t_start=0.0, t_end=t_final, channels=["d1"])
-=======
     RX90p_q1 = Instruction(name="RX90p", t_start=0.0, t_end=t_final, channels=["d1"])
->>>>>>> a4ab9750
-
     RX90p_q1.add_component(gauss_env_single, "d1")
     RX90p_q1.add_component(carr, "d1")
 
