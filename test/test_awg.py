--- conflicted
+++ resolved
@@ -61,10 +61,7 @@
     rect.params["xy_angle"] = Qty(phase, "pi")
 
     sigs = generator.generate_signals(rectangle)
-<<<<<<< HEAD
-=======
     # -phase because of legacy xy_angle sign convention
->>>>>>> 60dfd015
     correct_signal = np.cos(2 * np.pi * lo_freq_q1 * sigs["d1"]["ts"] - phase * np.pi)
     print(sigs["d1"]["values"])
     np.testing.assert_allclose(
